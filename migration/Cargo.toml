[package]
name = "migration"
version = "0.19.0"
edition = "2021"
publish = false

[lib]
name = "migration"
path = "src/lib.rs"

[dependencies]
<<<<<<< HEAD
tokio = { version = "1.28.0", features = ["full", "tracing"] }
=======
tokio = { version = "1.28.1", features = ["full", "tracing"] }
>>>>>>> fc8ca4ba

[dependencies.sea-orm-migration]
version = "0.11.3"
features = [
  # Enable at least one `ASYNC_RUNTIME` and `DATABASE_DRIVER` feature if you want to run migration via CLI.
  # View the list of supported features at https://www.sea-ql.org/SeaORM/docs/install-and-config/database-and-async-runtime.
  "runtime-tokio-rustls",  # `ASYNC_RUNTIME` feature
  "sqlx-mysql",            # `DATABASE_DRIVER` feature
]<|MERGE_RESOLUTION|>--- conflicted
+++ resolved
@@ -9,11 +9,7 @@
 path = "src/lib.rs"
 
 [dependencies]
-<<<<<<< HEAD
-tokio = { version = "1.28.0", features = ["full", "tracing"] }
-=======
 tokio = { version = "1.28.1", features = ["full", "tracing"] }
->>>>>>> fc8ca4ba
 
 [dependencies.sea-orm-migration]
 version = "0.11.3"
