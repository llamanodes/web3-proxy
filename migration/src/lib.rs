--- conflicted
+++ resolved
@@ -13,14 +13,10 @@
 mod m20221211_124002_request_method_privacy;
 mod m20221213_134158_move_login_into_database;
 mod m20230119_204135_better_free_tier;
-<<<<<<< HEAD
 mod m20230205_130035_create_balance;
-mod m20230205_133204_create_requests;
 mod m20230205_133755_create_referrals;
 mod m20230214_134254_increase_balance_transactions;
-=======
 mod m20230125_204810_stats_v2;
->>>>>>> 698d53de
 
 pub struct Migrator;
 
@@ -41,14 +37,10 @@
             Box::new(m20221211_124002_request_method_privacy::Migration),
             Box::new(m20221213_134158_move_login_into_database::Migration),
             Box::new(m20230119_204135_better_free_tier::Migration),
-<<<<<<< HEAD
             Box::new(m20230205_130035_create_balance::Migration),
-            Box::new(m20230205_133204_create_requests::Migration),
             Box::new(m20230205_133755_create_referrals::Migration),
             Box::new(m20230214_134254_increase_balance_transactions::Migration),
-=======
             Box::new(m20230125_204810_stats_v2::Migration),
->>>>>>> 698d53de
         ]
     }
 }