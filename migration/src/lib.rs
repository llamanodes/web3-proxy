--- conflicted
+++ resolved
@@ -14,15 +14,9 @@
 mod m20221213_134158_move_login_into_database;
 mod m20230117_191358_admin_table;
 mod m20230119_204135_better_free_tier;
-<<<<<<< HEAD
-mod m20230205_130035_create_credits;
-mod m20230205_133204_create_requests;
-mod m20230205_133755_create_referrals;
-=======
 mod m20230130_124740_read_only_login_logic;
 mod m20230130_165144_prepare_admin_imitation_pre_login;
 mod m20230215_152254_admin_trail;
->>>>>>> 2eb8df22
 
 pub struct Migrator;
 
@@ -44,15 +38,9 @@
             Box::new(m20221213_134158_move_login_into_database::Migration),
             Box::new(m20230117_191358_admin_table::Migration),
             Box::new(m20230119_204135_better_free_tier::Migration),
-<<<<<<< HEAD
-            Box::new(m20230205_130035_create_credits::Migration),
-            Box::new(m20230205_133204_create_requests::Migration),
-            Box::new(m20230205_133755_create_referrals::Migration),
-=======
             Box::new(m20230130_124740_read_only_login_logic::Migration),
             Box::new(m20230130_165144_prepare_admin_imitation_pre_login::Migration),
             Box::new(m20230215_152254_admin_trail::Migration),
->>>>>>> 2eb8df22
         ]
     }
 }