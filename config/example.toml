--- conflicted
+++ resolved
@@ -11,19 +11,13 @@
 # read-only replica useful when running the proxy in multiple regions
 db_replica_url = "mysql://root:dev_web3_proxy@127.0.0.1:13306/dev_web3_proxy"
 
-<<<<<<< HEAD
 kafka_urls = "127.0.0.1:19092"
 
-=======
->>>>>>> ea3125e7
 # a timeseries database is optional. it is used for making pretty graphs
 influxdb_host = "http://127.0.0.1:18086"
 influxdb_org = "dev_org"
 influxdb_token = "dev_web3_proxy_auth_token"
-<<<<<<< HEAD
-influxdb_bucketname = "web3_proxy"
-=======
->>>>>>> ea3125e7
+influxdb_bucketname = "dev_web3_proxy"
 
 # thundering herd protection
 # only mark a block as the head block if the sum of their soft limits is greater than or equal to min_sum_soft_limit
