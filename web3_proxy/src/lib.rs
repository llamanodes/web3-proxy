--- conflicted
+++ resolved
@@ -1,8 +1,5 @@
 pub mod app;
-<<<<<<< HEAD
 pub mod admin_queries;
-=======
->>>>>>> ea3125e7
 pub mod atomics;
 pub mod block_number;
 pub mod config;
@@ -10,7 +7,7 @@
 pub mod http_params;
 pub mod jsonrpc;
 pub mod pagerduty;
-<<<<<<< HEAD
+pub mod referral_code;
 pub mod prometheus;
 pub mod rpcs;
 pub mod stats;
@@ -26,6 +23,7 @@
     /// The invite code (if any) is set in the application's config.
     /// This may eventually provide some sort of referral bonus.
     invite_code: Option<String>,
+    pub referral_code: Option<String>
 }
 
 /// JSON body to our `post_login` handler.
@@ -35,11 +33,4 @@
 pub struct PostLogin {
     sig: String,
     msg: String,
-}
-=======
-pub mod referral_code;
-pub mod prometheus;
-pub mod rpcs;
-pub mod stats;
-pub mod user_token;
->>>>>>> ea3125e7
+}