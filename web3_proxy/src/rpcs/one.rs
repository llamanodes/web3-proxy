///! Rate-limited communication with a web3 provider.
use super::blockchain::{ArcBlock, BlocksByHashCache, Web3ProxyBlock};
use super::provider::{connect_http, connect_ws, EthersHttpProvider, EthersWsProvider};
use super::request::{OpenRequestHandle, OpenRequestResult};
use crate::app::{flatten_handle, Web3ProxyJoinHandle};
use crate::config::{BlockAndRpc, Web3RpcConfig};
use crate::frontend::authorization::Authorization;
use crate::frontend::errors::{Web3ProxyError, Web3ProxyResult};
use crate::rpcs::request::RequestErrorHandler;
use anyhow::{anyhow, Context};
use ethers::prelude::{Bytes, Middleware, TxHash, U64};
use ethers::types::{Address, Transaction, U256};
use futures::future::try_join_all;
use futures::StreamExt;
use latency::{EwmaLatency, PeakEwmaLatency};
use log::{debug, info, trace, warn, Level};
use migration::sea_orm::DatabaseConnection;
use ordered_float::OrderedFloat;
use parking_lot::RwLock;
use redis_rate_limiter::{RedisPool, RedisRateLimitResult, RedisRateLimiter};
use serde::ser::{SerializeStruct, Serializer};
use serde::Serialize;
use serde_json::json;
use std::convert::Infallible;
use std::fmt;
use std::hash::{Hash, Hasher};
use std::sync::atomic::{self, AtomicU64, AtomicUsize};
use std::{cmp::Ordering, sync::Arc};
use tokio::sync::watch;
use tokio::time::{sleep, sleep_until, timeout, Duration, Instant};
use url::Url;

/// An active connection to a Web3 RPC server like geth or erigon.
#[derive(Default)]
pub struct Web3Rpc {
    pub name: String,
    pub display_name: Option<String>,
    pub db_conn: Option<DatabaseConnection>,
    /// most all requests prefer use the http_provider
    pub(super) http_provider: Option<EthersHttpProvider>,
    /// the websocket provider is only used for subscriptions
    pub(super) ws_provider: Option<EthersWsProvider>,
    /// keep track of hard limits
    /// this is only inside an Option so that the "Default" derive works. it will always be set.
    pub(super) hard_limit_until: Option<watch::Sender<Instant>>,
    /// rate limits are stored in a central redis so that multiple proxies can share their rate limits
    /// We do not use the deferred rate limiter because going over limits would cause errors
    pub(super) hard_limit: Option<RedisRateLimiter>,
    /// used for ensuring enough requests are available before advancing the head block
    pub(super) soft_limit: u32,
    /// use web3 queries to find the block data limit for archive/pruned nodes
    pub(super) automatic_block_limit: bool,
    /// only use this rpc if everything else is lagging too far. this allows us to ignore fast but very low limit rpcs
    pub backup: bool,
    /// TODO: have an enum for this so that "no limit" prints pretty?
    pub(super) block_data_limit: AtomicU64,
    /// Lower tiers are higher priority when sending requests
    pub(super) tier: u64,
    /// TODO: change this to a watch channel so that http providers can subscribe and take action on change.
    /// this is only inside an Option so that the "Default" derive works. it will always be set.
    pub(super) head_block: Option<watch::Sender<Option<Web3ProxyBlock>>>,
    /// Track head block latency
    pub(super) head_latency: RwLock<EwmaLatency>,
    /// Track peak request latency
    /// This is only inside an Option so that the "Default" derive works. it will always be set.
    pub(super) peak_latency: Option<PeakEwmaLatency>,
    /// Track total requests served
    /// TODO: maybe move this to graphana
    pub(super) total_requests: AtomicUsize,
    pub(super) active_requests: AtomicUsize,
    /// this is only inside an Option so that the "Default" derive works. it will always be set.
    pub(super) disconnect_watch: Option<watch::Sender<bool>>,
    pub(super) created_at: Option<Instant>,
}

impl Web3Rpc {
    /// Connect to a web3 rpc
    // TODO: have this take a builder (which will have channels attached). or maybe just take the config and give the config public fields
    #[allow(clippy::too_many_arguments)]
    pub async fn spawn(
        mut config: Web3RpcConfig,
        name: String,
        chain_id: u64,
        db_conn: Option<DatabaseConnection>,
        // optional because this is only used for http providers. websocket providers don't use it
        http_client: Option<reqwest::Client>,
        redis_pool: Option<RedisPool>,
        block_interval: Duration,
        block_map: BlocksByHashCache,
        block_sender: Option<flume::Sender<BlockAndRpc>>,
        tx_id_sender: Option<flume::Sender<(TxHash, Arc<Self>)>>,
    ) -> anyhow::Result<(Arc<Web3Rpc>, Web3ProxyJoinHandle<()>)> {
        let created_at = Instant::now();

        let hard_limit = match (config.hard_limit, redis_pool) {
            (None, None) => None,
            (Some(hard_limit), Some(redis_pool)) => {
                // TODO: in process rate limiter instead? or is deffered good enough?
                let rrl = RedisRateLimiter::new(
                    "web3_proxy",
                    &format!("{}:{}", chain_id, name),
                    hard_limit,
                    60.0,
                    redis_pool,
                );

                Some(rrl)
            }
            (None, Some(_)) => None,
            (Some(_hard_limit), None) => {
                return Err(anyhow::anyhow!(
                    "no redis client pool! needed for hard limit"
                ))
            }
        };

        let tx_id_sender = if config.subscribe_txs {
            tx_id_sender
        } else {
            None
        };

        let backup = config.backup;

        let block_data_limit: AtomicU64 = config.block_data_limit.unwrap_or_default().into();
        let automatic_block_limit =
            (block_data_limit.load(atomic::Ordering::Acquire) == 0) && block_sender.is_some();

        // have a sender for tracking hard limit anywhere. we use this in case we
        // and track on servers that have a configured hard limit
        let (hard_limit_until, _) = watch::channel(Instant::now());

        if config.ws_url.is_none() && config.http_url.is_none() {
            if let Some(url) = config.url {
                if url.starts_with("ws") {
                    config.ws_url = Some(url);
                } else if url.starts_with("http") {
                    config.http_url = Some(url);
                } else {
                    return Err(anyhow!("only ws or http urls are supported"));
                }
            } else {
                return Err(anyhow!(
                    "either ws_url or http_url are required. it is best to set both"
                ));
            }
        }

        let (head_block, _) = watch::channel(None);

        // Spawn the task for calculting average peak latency
        // TODO Should these defaults be in config
        let peak_latency = PeakEwmaLatency::spawn(
            // Decay over 15s
            Duration::from_secs(15),
            // Peak requests so far around 5k, we will use an order of magnitude
            // more to be safe. Should only use about 50mb RAM
            50_000,
            // Start latency at 1 second
            Duration::from_secs(1),
        );

        let http_provider = if let Some(http_url) = config.http_url {
            let http_url = http_url.parse::<Url>()?;

            Some(connect_http(http_url, http_client, block_interval)?)

            // TODO: check the provider is on the right chain
        } else {
            None
        };

        let ws_provider = if let Some(ws_url) = config.ws_url {
            let ws_url = ws_url.parse::<Url>()?;

            Some(connect_ws(ws_url, usize::MAX).await?)

            // TODO: check the provider is on the right chain
        } else {
            None
        };

        let (disconnect_watch, _) = watch::channel(false);

        let new_rpc = Self {
            automatic_block_limit,
            backup,
            block_data_limit,
            created_at: Some(created_at),
            db_conn: db_conn.clone(),
            display_name: config.display_name,
            hard_limit,
            hard_limit_until: Some(hard_limit_until),
            head_block: Some(head_block),
            http_provider,
            name,
            peak_latency: Some(peak_latency),
            soft_limit: config.soft_limit,
            tier: config.tier,
            ws_provider,
            disconnect_watch: Some(disconnect_watch),
            ..Default::default()
        };

        let new_connection = Arc::new(new_rpc);

        // subscribe to new blocks and new transactions
        // subscribing starts the connection (with retries)
        // TODO: make transaction subscription optional (just pass None for tx_id_sender)
        let handle = {
            let new_connection = new_connection.clone();
            let authorization = Arc::new(Authorization::internal(db_conn)?);
            tokio::spawn(async move {
                new_connection
                    .subscribe(
                        &authorization,
                        block_map,
                        block_sender,
                        chain_id,
                        tx_id_sender,
                    )
                    .await
            })
        };

        Ok((new_connection, handle))
    }

    pub fn peak_ewma(&self) -> OrderedFloat<f64> {
        let peak_latency = if let Some(peak_latency) = self.peak_latency.as_ref() {
            peak_latency.latency().as_secs_f64()
        } else {
            1.0
        };

        // TODO: what ordering?
        let active_requests = self.active_requests.load(atomic::Ordering::Acquire) as f64 + 1.0;

        OrderedFloat(peak_latency * active_requests)
    }

    // TODO: would be great if rpcs exposed this. see https://github.com/ledgerwatch/erigon/issues/6391
    async fn check_block_data_limit(
        self: &Arc<Self>,
        authorization: &Arc<Authorization>,
    ) -> anyhow::Result<Option<u64>> {
        if !self.automatic_block_limit {
            // TODO: is this a good thing to return?
            return Ok(None);
        }

        // TODO: check eth_syncing. if it is not false, return Ok(None)

        let mut limit = None;

        // TODO: binary search between 90k and max?
        // TODO: start at 0 or 1?
        for block_data_limit in [0, 32, 64, 128, 256, 512, 1024, 90_000, u64::MAX] {
            let head_block_num_future = self.request::<Option<()>, U256>(
                "eth_blockNumber",
                &None,
                // error here are expected, so keep the level low
                Level::Debug.into(),
                authorization.clone(),
            );

            let head_block_num = timeout(Duration::from_secs(5), head_block_num_future)
                .await
                .context("timeout fetching eth_blockNumber")?
                .context("provider error")?;

            let maybe_archive_block = head_block_num.saturating_sub((block_data_limit).into());

            trace!(
                "checking maybe_archive_block on {}: {}",
                self,
                maybe_archive_block
            );

            // TODO: wait for the handle BEFORE we check the current block number. it might be delayed too!
            // TODO: what should the request be?
            let archive_result: Result<Bytes, _> = self
                .request(
                    "eth_getCode",
                    &json!((
                        "0xdead00000000000000000000000000000000beef",
                        maybe_archive_block,
                    )),
                    // error here are expected, so keep the level low
                    Level::Trace.into(),
                    authorization.clone(),
                )
                .await;

            trace!(
                "archive_result on {} for {} ({}): {:?}",
                self,
                block_data_limit,
                maybe_archive_block,
                archive_result
            );

            if archive_result.is_err() {
                break;
            }

            limit = Some(block_data_limit);
        }

        if let Some(limit) = limit {
            if limit == 0 {
                warn!("{} is unable to serve requests", self);
            }

            self.block_data_limit
                .store(limit, atomic::Ordering::Release);
        }

        if limit == Some(u64::MAX) {
            info!("block data limit on {}: archive", self);
        } else {
            info!("block data limit on {}: {:?}", self, limit);
        }

        Ok(limit)
    }

    /// TODO: this might be too simple. different nodes can prune differently. its possible we will have a block range
    pub fn block_data_limit(&self) -> U64 {
        self.block_data_limit.load(atomic::Ordering::Acquire).into()
    }

    /// TODO: get rid of this now that consensus rpcs does it
    pub fn has_block_data(&self, needed_block_num: &U64) -> bool {
        let head_block_num = match self.head_block.as_ref().unwrap().borrow().as_ref() {
            None => return false,
            Some(x) => *x.number(),
        };

        // this rpc doesn't have that block yet. still syncing
        if needed_block_num > &head_block_num {
            trace!(
                "{} has head {} but needs {}",
                self,
                head_block_num,
                needed_block_num,
            );
            return false;
        }

        // if this is a pruning node, we might not actually have the block
        let block_data_limit: U64 = self.block_data_limit();

        let oldest_block_num = head_block_num.saturating_sub(block_data_limit);

        if needed_block_num < &oldest_block_num {
            trace!(
                "{} needs {} but the oldest available is {}",
                self,
                needed_block_num,
                oldest_block_num
            );
            return false;
        }

        true
    }

    /// query the web3 provider to confirm it is on the expected chain with the expected data available
    async fn check_provider(self: &Arc<Self>, chain_id: u64) -> Web3ProxyResult<()> {
        let authorization = Arc::new(Authorization::internal(self.db_conn.clone())?);

        // check the server's chain_id here
        // TODO: some public rpcs (on bsc and fantom) do not return an id and so this ends up being an error
        // TODO: what should the timeout be? should there be a request timeout?
        // trace!("waiting on chain id for {}", self);
        let found_chain_id: Result<U64, _> = self
            .request(
                "eth_chainId",
                &json!(Vec::<()>::new()),
                Level::Trace.into(),
                authorization.clone(),
            )
            .await;
        trace!("found_chain_id: {:#?}", found_chain_id);

        match found_chain_id {
            Ok(found_chain_id) => {
                // TODO: there has to be a cleaner way to do this
                if chain_id != found_chain_id.as_u64() {
                    return Err(anyhow::anyhow!(
                        "incorrect chain id! Config has {}, but RPC has {}",
                        chain_id,
                        found_chain_id
                    )
                    .context(format!("failed @ {}", self))
                    .into());
                }
            }
            Err(e) => {
                return Err(anyhow::Error::from(e)
                    .context(format!("unable to parse eth_chainId from {}", self))
                    .into());
            }
        }

        self.check_block_data_limit(&authorization)
            .await
            .context(format!("unable to check_block_data_limit of {}", self))?;

        info!("successfully connected to {}", self);

        Ok(())
    }

    pub(crate) async fn send_head_block_result(
        self: &Arc<Self>,
        new_head_block: Web3ProxyResult<Option<ArcBlock>>,
        block_sender: &flume::Sender<BlockAndRpc>,
        block_map: &BlocksByHashCache,
    ) -> Web3ProxyResult<()> {
        let new_head_block = match new_head_block {
            Ok(None) => {
                let head_block_tx = self.head_block.as_ref().unwrap();

                if head_block_tx.borrow().is_none() {
                    // we previously sent a None. return early
                    return Ok(());
                }

                let age = self.created_at.unwrap().elapsed().as_millis();

                debug!("clearing head block on {} ({}ms old)!", self, age);

                head_block_tx.send_replace(None);

                None
            }
            Ok(Some(new_head_block)) => {
                let new_head_block = Web3ProxyBlock::try_new(new_head_block)
                    .expect("blocks from newHeads subscriptions should also convert");

                let new_hash = *new_head_block.hash();

                // if we already have this block saved, set new_head_block to that arc. otherwise store this copy
                let new_head_block = block_map
                    .get_or_insert_async::<Infallible, _>(
                        &new_hash,
                        async move { Ok(new_head_block) },
                    )
                    .await
                    .expect("this cache get is infallible");

                // save the block so we don't send the same one multiple times
                // also save so that archive checks can know how far back to query
                self.head_block
                    .as_ref()
                    .unwrap()
                    .send_replace(Some(new_head_block.clone()));

                if self.block_data_limit() == U64::zero() {
                    let authorization = Arc::new(Authorization::internal(self.db_conn.clone())?);
                    if let Err(err) = self.check_block_data_limit(&authorization).await {
                        warn!(
                            "failed checking block limit after {} finished syncing. {:?}",
                            self, err
                        );
                    }
                }

                Some(new_head_block)
            }
            Err(err) => {
                warn!("unable to get block from {}. err={:?}", self, err);

                self.head_block.as_ref().unwrap().send_replace(None);

                None
            }
        };

        // send an empty block to take this server out of rotation
        block_sender
            .send_async((new_head_block, self.clone()))
            .await
            .context("block_sender")?;

        Ok(())
    }

    fn should_disconnect(&self) -> bool {
        *self.disconnect_watch.as_ref().unwrap().borrow()
    }

    async fn healthcheck(
        self: &Arc<Self>,
        authorization: &Arc<Authorization>,
        error_handler: RequestErrorHandler,
    ) -> Web3ProxyResult<()> {
        let head_block = self.head_block.as_ref().unwrap().borrow().clone();

        if let Some(head_block) = head_block {
            let head_block = head_block.block;

            // TODO: if head block is very old and not expected to be syncing, emit warning

            let block_number = head_block.number.context("no block number")?;

            let to = if let Some(txid) = head_block.transactions.last().cloned() {
                let tx = self
                    .request::<_, Option<Transaction>>(
                        "eth_getTransactionByHash",
                        &(txid,),
                        error_handler,
                        authorization.clone(),
                    )
                    .await?
                    .context("no transaction")?;

                // TODO: what default? something real?
                tx.to.unwrap_or_else(|| {
                    "0xdead00000000000000000000000000000000beef"
                        .parse::<Address>()
                        .expect("deafbeef")
                })
            } else {
                "0xdead00000000000000000000000000000000beef"
                    .parse::<Address>()
                    .expect("deafbeef")
            };

            let _code = self
                .request::<_, Option<Bytes>>(
                    "eth_getCode",
                    &(to, block_number),
                    error_handler,
                    authorization.clone(),
                )
                .await?;
        } else {
            // TODO: if head block is none for too long, give an error
        }

        Ok(())
    }

    /// subscribe to blocks and transactions
    /// This should only exit when the program is exiting.
    /// TODO: should more of these args be on self? chain_id for sure
    #[allow(clippy::too_many_arguments)]
    async fn subscribe(
        self: Arc<Self>,
        authorization: &Arc<Authorization>,
        block_map: BlocksByHashCache,
        block_sender: Option<flume::Sender<BlockAndRpc>>,
        chain_id: u64,
        tx_id_sender: Option<flume::Sender<(TxHash, Arc<Self>)>>,
    ) -> Web3ProxyResult<()> {
        let error_handler = if self.backup {
            RequestErrorHandler::DebugLevel
        } else {
            RequestErrorHandler::ErrorLevel
        };

        debug!("starting subscriptions on {}", self);

        self.check_provider(chain_id).await?;

        let mut futures = vec![];

        // health check that runs if there haven't been any recent requests
        {
            // TODO: move this into a proper function
            let authorization = authorization.clone();
            let rpc = self.clone();

            // TODO: how often? different depending on the chain?
            // TODO: reset this timeout when a new block is seen? we need to keep request_latency updated though
            let health_sleep_seconds = 10;

            // health check loop
            let f = async move {
                // TODO: benchmark this and lock contention
                let mut old_total_requests = 0;
                let mut new_total_requests;

                // TODO: errors here should not cause the loop to exit!
                while !rpc.should_disconnect() {
                    new_total_requests = rpc.total_requests.load(atomic::Ordering::Relaxed);

                    if new_total_requests - old_total_requests < 10 {
                        // TODO: if this fails too many times, reset the connection
                        // TODO: move this into a function and the chaining should be easier
                        if let Err(err) = rpc.healthcheck(&authorization, error_handler).await {
                            // TODO: different level depending on the error handler
                            warn!("health checking {} failed: {:?}", rpc, err);
                        }
                    }

                    // TODO: should we count the requests done inside this health check
                    old_total_requests = new_total_requests;

                    sleep(Duration::from_secs(health_sleep_seconds)).await;
                }

                debug!("healthcheck loop on {} exited", rpc);

                Ok(())
            };

            futures.push(flatten_handle(tokio::spawn(f)));
        }

        // subscribe to new heads
        if let Some(block_sender) = &block_sender {
            // TODO: do we need this to be abortable?
            let f = self.clone().subscribe_new_heads(
                authorization.clone(),
                block_sender.clone(),
                block_map.clone(),
            );

            futures.push(flatten_handle(tokio::spawn(f)));
        }

        // subscribe pending transactions
        // TODO: make this opt-in. its a lot of bandwidth
        if let Some(tx_id_sender) = tx_id_sender {
            // TODO: do we need this to be abortable?
            let f = self
                .clone()
                .subscribe_pending_transactions(authorization.clone(), tx_id_sender);

            futures.push(flatten_handle(tokio::spawn(f)));
        }

        // try_join on the futures
        if let Err(err) = try_join_all(futures).await {
            warn!("subscription erred: {:?}", err);
        }

        debug!("subscriptions on {} exited", self);

        self.disconnect_watch
            .as_ref()
            .expect("disconnect_watch should always be set")
            .send_replace(true);

        Ok(())
    }

    /// Subscribe to new blocks.
    async fn subscribe_new_heads(
        self: Arc<Self>,
        authorization: Arc<Authorization>,
        block_sender: flume::Sender<BlockAndRpc>,
        block_map: BlocksByHashCache,
<<<<<<< HEAD
    ) -> anyhow::Result<()> {
        trace!("watching new heads on {}", self);

        let provider = self.wait_for_provider().await;

        match provider.as_ref() {
            Web3Provider::Http(_client) => {
                // there is a "watch_blocks" function, but a lot of public nodes do not support the necessary rpc endpoints
                // TODO: try watch_blocks and fall back to this?

                let mut http_interval_receiver = http_interval_receiver.unwrap();

                let mut last_hash = H256::zero();

                while !self.should_disconnect() {
                    // TODO: what should the max_wait be?
                    // we do not pass unlocked_provider because we want to get a new one each call. otherwise we might re-use an old one
                    match self
                        .wait_for_request_handle(&authorization, None, None)
                        .await
                    {
                        Ok(active_request_handle) => {
                            let block: Result<Option<ArcBlock>, _> = active_request_handle
                                .request(
                                    "eth_getBlockByNumber",
                                    &json!(("latest", false)),
                                    Level::Warn.into(),
                                    None,
                                )
                                .await;

                            match block {
                                Ok(None) => {
                                    warn!("no head block on {}", self);

                                    self.send_head_block_result(
                                        Ok(None),
                                        &block_sender,
                                        block_map.clone(),
                                    )
                                    .await?;
                                }
                                Ok(Some(block)) => {
                                    if let Some(new_hash) = block.hash {
                                        // don't send repeat blocks
                                        if new_hash != last_hash {
                                            // new hash!
                                            last_hash = new_hash;

                                            self.send_head_block_result(
                                                Ok(Some(block)),
                                                &block_sender,
                                                block_map.clone(),
                                            )
                                            .await?;
                                        }
                                    } else {
                                        // TODO: why is this happening?
                                        warn!("empty head block on {}", self);

                                        self.send_head_block_result(
                                            Ok(None),
                                            &block_sender,
                                            block_map.clone(),
                                        )
                                        .await?;
                                    }
                                }
                                Err(err) => {
                                    // we did not get a block back. something is up with the server. take it out of rotation
                                    self.send_head_block_result(
                                        Err(err),
                                        &block_sender,
                                        block_map.clone(),
                                    )
                                    .await?;
                                }
                            }
                        }
                        Err(err) => {
                            warn!("Internal error on latest block from {}. {:?}", self, err);

                            self.send_head_block_result(Ok(None), &block_sender, block_map.clone())
                                .await?;
=======
    ) -> Web3ProxyResult<()> {
        debug!("subscribing to new heads on {}", self);

        if let Some(ws_provider) = self.ws_provider.as_ref() {
            // todo: move subscribe_blocks onto the request handle
            let active_request_handle = self.wait_for_request_handle(&authorization, None).await;
            let mut blocks = ws_provider.subscribe_blocks().await?;
            drop(active_request_handle);

            // query the block once since the subscription doesn't send the current block
            // there is a very small race condition here where the stream could send us a new block right now
            // but all seeing the same block twice won't break anything
            // TODO: how does this get wrapped in an arc? does ethers handle that?
            // TODO: can we force this to use the websocket?
            let latest_block: Result<Option<ArcBlock>, _> = self
                .request(
                    "eth_getBlockByNumber",
                    &json!(("latest", false)),
                    Level::Warn.into(),
                    authorization,
                )
                .await;
>>>>>>> bb1fb7ce

            self.send_head_block_result(latest_block, &block_sender, &block_map)
                .await?;

            while let Some(block) = blocks.next().await {
                if self.should_disconnect() {
                    break;
                }

                let block = Arc::new(block);

                self.send_head_block_result(Ok(Some(block)), &block_sender, &block_map)
                    .await?;
            }
        } else if let Some(http_provider) = self.http_provider.as_ref() {
            // there is a "watch_blocks" function, but a lot of public nodes do not support the necessary rpc endpoints
            let mut blocks = http_provider.watch_blocks().await?;

            while let Some(block_hash) = blocks.next().await {
                if self.should_disconnect() {
                    break;
                }

                let block = if let Some(block) = block_map.get(&block_hash) {
                    block.block
                } else if let Some(block) = http_provider.get_block(block_hash).await? {
                    Arc::new(block)
                } else {
                    continue;
                };

                self.send_head_block_result(Ok(Some(block)), &block_sender, &block_map)
                    .await?;
            }
        } else {
            unimplemented!("no ws or http provider!")
        }

        // clear the head block. this might not be needed, but it won't hurt
        self.send_head_block_result(Ok(None), &block_sender, &block_map)
            .await?;

        if self.should_disconnect() {
            Ok(())
        } else {
            Err(anyhow!("new_heads subscription exited. reconnect needed").into())
        }
    }

    /// Turn on the firehose of pending transactions
    async fn subscribe_pending_transactions(
        self: Arc<Self>,
        authorization: Arc<Authorization>,
        tx_id_sender: flume::Sender<(TxHash, Arc<Self>)>,
    ) -> Web3ProxyResult<()> {
        // TODO: make this subscription optional
        self.wait_for_disconnect().await?;

        /*
        trace!("watching pending transactions on {}", self);
        // TODO: does this keep the lock open for too long?
        match provider.as_ref() {
            Web3Provider::Http(_provider) => {
                // there is a "watch_pending_transactions" function, but a lot of public nodes do not support the necessary rpc endpoints
                self.wait_for_disconnect().await?;
            }
            Web3Provider::Both(_, client) | Web3Provider::Ws(client) => {
                // TODO: maybe the subscribe_pending_txs function should be on the active_request_handle
                let active_request_handle = self
                    .wait_for_request_handle(&authorization, None, Some(provider.clone()))
                    .await?;

                let mut stream = client.subscribe_pending_txs().await?;

                drop(active_request_handle);

                while let Some(pending_tx_id) = stream.next().await {
                    tx_id_sender
                        .send_async((pending_tx_id, self.clone()))
                        .await
                        .context("tx_id_sender")?;

                    // TODO: periodically check for listeners. if no one is subscribed, unsubscribe and wait for a subscription

                    // TODO: select on this instead of checking every loop
                    if self.should_disconnect() {
                        break;
                    }
                }

                // TODO: is this always an error?
                // TODO: we probably don't want a warn and to return error
                debug!("pending_transactions subscription ended on {}", self);
            }
            #[cfg(test)]
            Web3Provider::Mock => {
                self.wait_for_disconnect().await?;
            }
        }
        */

        if self.should_disconnect() {
            Ok(())
        } else {
            Err(anyhow!("pending_transactions subscription exited. reconnect needed").into())
        }
    }

    /// be careful with this; it might wait forever!
    pub async fn wait_for_request_handle<'a>(
        self: &'a Arc<Self>,
        authorization: &'a Arc<Authorization>,
        max_wait: Option<Duration>,
    ) -> Web3ProxyResult<OpenRequestHandle> {
        let max_wait = max_wait.map(|x| Instant::now() + x);

        loop {
            match self.try_request_handle(authorization).await {
                Ok(OpenRequestResult::Handle(handle)) => return Ok(handle),
                Ok(OpenRequestResult::RetryAt(retry_at)) => {
                    // TODO: emit a stat?
                    let wait = retry_at.duration_since(Instant::now());

                    trace!(
                        "waiting {} millis for request handle on {}",
                        wait.as_millis(),
                        self
                    );

                    if let Some(max_wait) = max_wait {
                        if retry_at > max_wait {
                            // break now since we will wait past our maximum wait time
                            return Err(Web3ProxyError::Timeout(None));
                        }
                    }

                    sleep_until(retry_at).await;
                }
                Ok(OpenRequestResult::NotReady) => {
                    // TODO: when can this happen? log? emit a stat?
                    trace!("{} has no handle ready", self);

                    if let Some(max_wait) = max_wait {
                        let now = Instant::now();

                        if now > max_wait {
                            return Err(Web3ProxyError::NoHandleReady);
                        }
                    }

                    // TODO: sleep how long? maybe just error?
                    // TODO: instead of an arbitrary sleep, subscribe to the head block on this?
                    sleep(Duration::from_millis(10)).await;
                }
                Err(err) => return Err(err),
            }
        }
    }

    pub async fn try_request_handle(
        self: &Arc<Self>,
        authorization: &Arc<Authorization>,
    ) -> Web3ProxyResult<OpenRequestResult> {
        // TODO: if websocket is reconnecting, return an error?

        // check cached rate limits
        if let Some(hard_limit_until) = self.hard_limit_until.as_ref() {
            let hard_limit_ready = *hard_limit_until.borrow();
            let now = Instant::now();
            if now < hard_limit_ready {
                return Ok(OpenRequestResult::RetryAt(hard_limit_ready));
            }
        }

        // check shared rate limits
        if let Some(ratelimiter) = self.hard_limit.as_ref() {
            // TODO: how should we know if we should set expire or not?
            match ratelimiter
                .throttle()
                .await
                .context(format!("attempting to throttle {}", self))?
            {
                RedisRateLimitResult::Allowed(_) => {
                    // trace!("rate limit succeeded")
                }
                RedisRateLimitResult::RetryAt(retry_at, _) => {
                    // rate limit gave us a wait time
                    // if not a backup server, warn. backups hit rate limits often
                    if !self.backup {
                        let when = retry_at.duration_since(Instant::now());
                        warn!(
                            "Exhausted rate limit on {}. Retry in {}ms",
                            self,
                            when.as_millis()
                        );
                    }

                    if let Some(hard_limit_until) = self.hard_limit_until.as_ref() {
                        hard_limit_until.send_replace(retry_at);
                    }

                    return Ok(OpenRequestResult::RetryAt(retry_at));
                }
                RedisRateLimitResult::RetryNever => {
                    warn!("how did retry never on {} happen?", self);
                    return Ok(OpenRequestResult::NotReady);
                }
            }
        };

        let handle = OpenRequestHandle::new(authorization.clone(), self.clone()).await;

        Ok(OpenRequestResult::Handle(handle))
    }

    async fn wait_for_disconnect(&self) -> Result<(), tokio::sync::watch::error::RecvError> {
        let mut disconnect_subscription = self.disconnect_watch.as_ref().unwrap().subscribe();

        loop {
            if *disconnect_subscription.borrow_and_update() {
                // disconnect watch is set to "true"
                return Ok(());
            }

            // wait for disconnect_subscription to change
            disconnect_subscription.changed().await?;
        }
    }

    pub async fn request<P, R>(
        self: &Arc<Self>,
        method: &str,
        params: &P,
        revert_handler: RequestErrorHandler,
        authorization: Arc<Authorization>,
    ) -> Web3ProxyResult<R>
    where
        // TODO: not sure about this type. would be better to not need clones, but measure and spawns combine to need it
        P: Clone + fmt::Debug + serde::Serialize + Send + Sync + 'static,
        R: serde::Serialize + serde::de::DeserializeOwned + fmt::Debug + Send,
    {
        // TODO: take max_wait as a function argument?
        let x = self
            .wait_for_request_handle(&authorization, None)
            .await?
            .request::<P, R>(method, params, revert_handler)
            .await?;

        Ok(x)
    }
}

impl Hash for Web3Rpc {
    fn hash<H: Hasher>(&self, state: &mut H) {
        self.name.hash(state);
        self.display_name.hash(state);
        self.http_provider.as_ref().map(|x| x.url()).hash(state);
        // TODO: figure out how to get the url for the provider
        // TODO: url does NOT include the authorization data. i think created_at should protect us if auth changes without anything else
        // self.ws_provider.map(|x| x.url()).hash(state);
        self.automatic_block_limit.hash(state);
        self.backup.hash(state);
        // TODO: don't include soft_limit if we change them to be dynamic
        self.soft_limit.hash(state);
        self.tier.hash(state);
        self.created_at.hash(state);
    }
}

impl Eq for Web3Rpc {}

impl Ord for Web3Rpc {
    fn cmp(&self, other: &Self) -> std::cmp::Ordering {
        self.name.cmp(&other.name)
    }
}

impl PartialOrd for Web3Rpc {
    fn partial_cmp(&self, other: &Self) -> Option<Ordering> {
        Some(self.cmp(other))
    }
}

impl PartialEq for Web3Rpc {
    fn eq(&self, other: &Self) -> bool {
        self.name == other.name
    }
}

impl Serialize for Web3Rpc {
    fn serialize<S>(&self, serializer: S) -> Result<S::Ok, S::Error>
    where
        S: Serializer,
    {
        // 3 is the number of fields in the struct.
        let mut state = serializer.serialize_struct("Web3Rpc", 12)?;

        // the url is excluded because it likely includes private information. just show the name that we use in keys
        state.serialize_field("name", &self.name)?;
        // a longer name for display to users
        state.serialize_field("display_name", &self.display_name)?;

        state.serialize_field("backup", &self.backup)?;

        match self.block_data_limit.load(atomic::Ordering::Acquire) {
            u64::MAX => {
                state.serialize_field("block_data_limit", &None::<()>)?;
            }
            block_data_limit => {
                state.serialize_field("block_data_limit", &block_data_limit)?;
            }
        }

        state.serialize_field("tier", &self.tier)?;

        state.serialize_field("soft_limit", &self.soft_limit)?;

        // TODO: maybe this is too much data. serialize less?
        {
            let head_block = self.head_block.as_ref().unwrap();
            let head_block = head_block.borrow();
            let head_block = head_block.as_ref();
            state.serialize_field("head_block", &head_block)?;
        }

        state.serialize_field(
            "total_requests",
            &self.total_requests.load(atomic::Ordering::Acquire),
        )?;

        state.serialize_field(
            "active_requests",
            &self.active_requests.load(atomic::Ordering::Relaxed),
        )?;

        state.serialize_field("head_latency_ms", &self.head_latency.read().value())?;

        state.serialize_field(
            "peak_latency_ms",
            &self.peak_latency.as_ref().unwrap().latency().as_millis(),
        )?;

        state.serialize_field("peak_ewma_s", self.peak_ewma().as_ref())?;

        state.end()
    }
}

impl fmt::Debug for Web3Rpc {
    fn fmt(&self, f: &mut fmt::Formatter<'_>) -> fmt::Result {
        let mut f = f.debug_struct("Web3Rpc");

        f.field("name", &self.name);

        let block_data_limit = self.block_data_limit.load(atomic::Ordering::Acquire);
        if block_data_limit == u64::MAX {
            f.field("blocks", &"all");
        } else {
            f.field("blocks", &block_data_limit);
        }

        f.finish_non_exhaustive()
    }
}

impl fmt::Display for Web3Rpc {
    fn fmt(&self, f: &mut fmt::Formatter<'_>) -> fmt::Result {
        // TODO: filter basic auth and api keys
        write!(f, "{}", &self.name)
    }
}

mod tests {
    #![allow(unused_imports)]
    use super::*;
    use ethers::types::{Block, H256, U256};

    #[test]
    fn test_archive_node_has_block_data() {
        let now = chrono::Utc::now().timestamp().into();

        let random_block = Block {
            hash: Some(H256::random()),
            number: Some(1_000_000.into()),
            timestamp: now,
            ..Default::default()
        };

        let random_block = Arc::new(random_block);

        let head_block = Web3ProxyBlock::try_new(random_block).unwrap();
        let block_data_limit = u64::MAX;

        let (tx, _) = watch::channel(Some(head_block.clone()));

        let x = Web3Rpc {
            name: "name".to_string(),
            soft_limit: 1_000,
            automatic_block_limit: false,
            backup: false,
            block_data_limit: block_data_limit.into(),
            tier: 0,
            head_block: Some(tx),
            ..Default::default()
        };

        assert!(x.has_block_data(&0.into()));
        assert!(x.has_block_data(&1.into()));
        assert!(x.has_block_data(head_block.number()));
        assert!(!x.has_block_data(&(head_block.number() + 1)));
        assert!(!x.has_block_data(&(head_block.number() + 1000)));
    }

    #[test]
    fn test_pruned_node_has_block_data() {
        let now = chrono::Utc::now().timestamp().into();

        let head_block: Web3ProxyBlock = Arc::new(Block {
            hash: Some(H256::random()),
            number: Some(1_000_000.into()),
            timestamp: now,
            ..Default::default()
        })
        .try_into()
        .unwrap();

        let block_data_limit = 64;

        let (tx, _rx) = watch::channel(Some(head_block.clone()));

        let x = Web3Rpc {
            name: "name".to_string(),
            soft_limit: 1_000,
            automatic_block_limit: false,
            backup: false,
            block_data_limit: block_data_limit.into(),
            tier: 0,
            head_block: Some(tx),
            ..Default::default()
        };

        assert!(!x.has_block_data(&0.into()));
        assert!(!x.has_block_data(&1.into()));
        assert!(!x.has_block_data(&(head_block.number() - block_data_limit - 1)));
        assert!(x.has_block_data(&(head_block.number() - block_data_limit)));
        assert!(x.has_block_data(head_block.number()));
        assert!(!x.has_block_data(&(head_block.number() + 1)));
        assert!(!x.has_block_data(&(head_block.number() + 1000)));
    }

    /*
    // TODO: think about how to bring the concept of a "lagged" node back
    #[test]
    fn test_lagged_node_not_has_block_data() {
        let now = chrono::Utc::now().timestamp().into();

        // head block is an hour old
        let head_block = Block {
            hash: Some(H256::random()),
            number: Some(1_000_000.into()),
            timestamp: now - 3600,
            ..Default::default()
        };

        let head_block = Arc::new(head_block);

        let head_block = Web3ProxyBlock::new(head_block);
        let block_data_limit = u64::MAX;

        let metrics = OpenRequestHandleMetrics::default();

        let x = Web3Rpc {
            name: "name".to_string(),
            db_conn: None,
            display_name: None,
            url: "ws://example.com".to_string(),
            http_client: None,
            active_requests: 0.into(),
            frontend_requests: 0.into(),
            internal_requests: 0.into(),
            provider_state: AsyncRwLock::new(ProviderState::None),
            hard_limit: None,
            soft_limit: 1_000,
            automatic_block_limit: false,
            backup: false,
            block_data_limit: block_data_limit.into(),
            tier: 0,
            head_block: RwLock::new(Some(head_block.clone())),
        };

        assert!(!x.has_block_data(&0.into()));
        assert!(!x.has_block_data(&1.into()));
        assert!(!x.has_block_data(&head_block.number()));
        assert!(!x.has_block_data(&(head_block.number() + 1)));
        assert!(!x.has_block_data(&(head_block.number() + 1000)));
    }
    */
}<|MERGE_RESOLUTION|>--- conflicted
+++ resolved
@@ -655,92 +655,6 @@
         authorization: Arc<Authorization>,
         block_sender: flume::Sender<BlockAndRpc>,
         block_map: BlocksByHashCache,
-<<<<<<< HEAD
-    ) -> anyhow::Result<()> {
-        trace!("watching new heads on {}", self);
-
-        let provider = self.wait_for_provider().await;
-
-        match provider.as_ref() {
-            Web3Provider::Http(_client) => {
-                // there is a "watch_blocks" function, but a lot of public nodes do not support the necessary rpc endpoints
-                // TODO: try watch_blocks and fall back to this?
-
-                let mut http_interval_receiver = http_interval_receiver.unwrap();
-
-                let mut last_hash = H256::zero();
-
-                while !self.should_disconnect() {
-                    // TODO: what should the max_wait be?
-                    // we do not pass unlocked_provider because we want to get a new one each call. otherwise we might re-use an old one
-                    match self
-                        .wait_for_request_handle(&authorization, None, None)
-                        .await
-                    {
-                        Ok(active_request_handle) => {
-                            let block: Result<Option<ArcBlock>, _> = active_request_handle
-                                .request(
-                                    "eth_getBlockByNumber",
-                                    &json!(("latest", false)),
-                                    Level::Warn.into(),
-                                    None,
-                                )
-                                .await;
-
-                            match block {
-                                Ok(None) => {
-                                    warn!("no head block on {}", self);
-
-                                    self.send_head_block_result(
-                                        Ok(None),
-                                        &block_sender,
-                                        block_map.clone(),
-                                    )
-                                    .await?;
-                                }
-                                Ok(Some(block)) => {
-                                    if let Some(new_hash) = block.hash {
-                                        // don't send repeat blocks
-                                        if new_hash != last_hash {
-                                            // new hash!
-                                            last_hash = new_hash;
-
-                                            self.send_head_block_result(
-                                                Ok(Some(block)),
-                                                &block_sender,
-                                                block_map.clone(),
-                                            )
-                                            .await?;
-                                        }
-                                    } else {
-                                        // TODO: why is this happening?
-                                        warn!("empty head block on {}", self);
-
-                                        self.send_head_block_result(
-                                            Ok(None),
-                                            &block_sender,
-                                            block_map.clone(),
-                                        )
-                                        .await?;
-                                    }
-                                }
-                                Err(err) => {
-                                    // we did not get a block back. something is up with the server. take it out of rotation
-                                    self.send_head_block_result(
-                                        Err(err),
-                                        &block_sender,
-                                        block_map.clone(),
-                                    )
-                                    .await?;
-                                }
-                            }
-                        }
-                        Err(err) => {
-                            warn!("Internal error on latest block from {}. {:?}", self, err);
-
-                            self.send_head_block_result(Ok(None), &block_sender, block_map.clone())
-                                .await?;
-=======
     ) -> Web3ProxyResult<()> {
         debug!("subscribing to new heads on {}", self);
 
@@ -763,7 +677,6 @@
                     authorization,
                 )
                 .await;
->>>>>>> bb1fb7ce
 
             self.send_head_block_result(latest_block, &block_sender, &block_map)
                 .await?;
