--- conflicted
+++ resolved
@@ -395,12 +395,8 @@
                     tokio::spawn(f);
                 }
             }
-<<<<<<< HEAD
-            // TODO: track error latency?
         } else if let Some(peak_latency) = &self.rpc.peak_latency {
             peak_latency.report(start.elapsed()).await;
-=======
->>>>>>> b460f170
         } else {
             unreachable!("peak_latency not initialized");
         }
