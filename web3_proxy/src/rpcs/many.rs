--- conflicted
+++ resolved
@@ -1,19 +1,9 @@
-<<<<<<< HEAD
 ///! Load balanced communication with a group of web3 rpc providers
 use super::blockchain::{BlocksByHashCache, Web3ProxyBlock};
 use super::consensus::ConsensusWeb3Rpcs;
 use super::one::Web3Rpc;
 use super::request::{OpenRequestHandle, OpenRequestResult, RequestErrorHandler};
 use crate::app::{flatten_handle, AnyhowJoinHandle, Web3ProxyApp};
-///! Load balanced communication with a group of web3 providers
-=======
-///! Load balanced communication with a group of web3 providers
-use super::blockchain::{BlockHashesCache, Web3ProxyBlock};
-use super::consensus::ConsensusWeb3Rpcs;
-use super::one::Web3Rpc;
-use super::request::{OpenRequestHandle, OpenRequestResult, RequestErrorHandler};
-use crate::app::{flatten_handle, AnyhowJoinHandle};
->>>>>>> ea3125e7
 use crate::config::{BlockAndRpc, TxHashAndRpc, Web3RpcConfig};
 use crate::frontend::authorization::{Authorization, RequestMetadata};
 use crate::frontend::rpc_proxy_ws::ProxyMode;
@@ -66,12 +56,9 @@
     pub(super) watch_consensus_head_sender: Option<watch::Sender<Option<Web3ProxyBlock>>>,
     pub(super) pending_transaction_cache:
         Cache<TxHash, TxStatus, hashbrown::hash_map::DefaultHashBuilder>,
-<<<<<<< HEAD
     pub(super) pending_tx_id_receiver: flume::Receiver<TxHashAndRpc>,
     pub(super) pending_tx_id_sender: flume::Sender<TxHashAndRpc>,
     /// TODO: this map is going to grow forever unless we do some sort of pruning. maybe store pruned in redis?
-=======
->>>>>>> ea3125e7
     /// all blocks, including orphans
     pub(super) blocks_by_hash: BlocksByHashCache,
     /// blocks on the heaviest chain
@@ -103,12 +90,8 @@
     ) -> anyhow::Result<(
         Arc<Self>,
         AnyhowJoinHandle<()>,
-<<<<<<< HEAD
         watch::Receiver<Option<Arc<ConsensusWeb3Rpcs>>>,
         // watch::Receiver<Arc<ConsensusWeb3Rpcs>>,
-=======
-        watch::Receiver<Arc<ConsensusWeb3Rpcs>>,
->>>>>>> ea3125e7
     )> {
         let (pending_tx_id_sender, pending_tx_id_receiver) = flume::unbounded();
         let (block_sender, block_receiver) = flume::unbounded::<BlockAndRpc>();
@@ -334,7 +317,6 @@
             }
         }
 
-<<<<<<< HEAD
 // <<<<<<< HEAD
         Ok(())
     }
@@ -376,58 +358,17 @@
     pub fn get(&self, conn_name: &str) -> Option<Arc<Web3Rpc>> {
         self.by_name.read().get(conn_name).cloned()
     }
-=======
-        // TODO: max_capacity and time_to_idle from config
-        // all block hashes are the same size, so no need for weigher
-        let block_hashes = Cache::builder()
-            .time_to_idle(Duration::from_secs(600))
-            .max_capacity(10_000)
-            .build_with_hasher(hashbrown::hash_map::DefaultHashBuilder::default());
-        // all block numbers are the same size, so no need for weigher
-        let block_numbers = Cache::builder()
-            .time_to_idle(Duration::from_secs(600))
-            .max_capacity(10_000)
-            .build_with_hasher(hashbrown::hash_map::DefaultHashBuilder::default());
-
-        let (watch_consensus_connections_sender, consensus_connections_watcher) =
-            watch::channel(Default::default());
-
-        let watch_consensus_head_receiver =
-            watch_consensus_head_sender.as_ref().map(|x| x.subscribe());
-
-        let connections = Arc::new(Self {
-            by_name: connections,
-            watch_consensus_rpcs_sender: watch_consensus_connections_sender,
-            watch_consensus_head_receiver,
-            pending_transactions,
-            block_hashes,
-            block_numbers,
-            min_sum_soft_limit,
-            min_head_rpcs,
-            max_block_age,
-            max_block_lag,
-        });
-
-        let authorization = Arc::new(Authorization::internal(db_conn.clone())?);
-
-        let handle = {
-            let connections = connections.clone();
->>>>>>> ea3125e7
 
     pub fn len(&self) -> usize {
         self.by_name.read().len()
     }
 
-<<<<<<< HEAD
 // <<<<<<< HEAD
     pub fn is_empty(&self) -> bool {
         self.by_name.read().is_empty()
 // =======
 //         Ok((connections, handle, consensus_connections_watcher))
 // >>>>>>> 77df3fa (stats v2)
-=======
-        Ok((connections, handle, consensus_connections_watcher))
->>>>>>> ea3125e7
     }
 
     pub fn min_head_rpcs(&self) -> usize {
@@ -942,15 +883,7 @@
 
         // TODO: maximum retries? right now its the total number of servers
         loop {
-<<<<<<< HEAD
-// <<<<<<< HEAD
             if skip_rpcs.len() >= self.by_name.read().len() {
-// =======
-//             if skip_rpcs.len() == self.by_name.len() {
-// >>>>>>> 77df3fa (stats v2)
-=======
-            if skip_rpcs.len() == self.by_name.len() {
->>>>>>> ea3125e7
                 break;
             }
 
