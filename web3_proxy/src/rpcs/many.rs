--- conflicted
+++ resolved
@@ -1202,22 +1202,7 @@
 
     let tier = x.tier;
 
-<<<<<<< HEAD
     let peak_ewma = x.peak_ewma();
-=======
-    // TODO: use request latency instead of head latency
-    // TODO: have the latency decay automatically
-    let peak_latency = x
-        .peak_latency
-        .as_ref()
-        .expect("peak_latency uniniialized")
-        .latency();
-
-    let active_requests = x.active_requests.load(atomic::Ordering::Relaxed) as f64;
-
-    // TODO: i'm not sure head * active is exactly right. but we'll see
-    let peak_ewma = OrderedFloat(peak_latency.as_millis() as f64 * (active_requests + 1.0));
->>>>>>> fc8ca4ba
 
     let backup = x.backup;
 
@@ -1232,11 +1217,7 @@
     use super::*;
     use crate::rpcs::consensus::ConsensusFinder;
     use crate::rpcs::{blockchain::Web3ProxyBlock, provider::Web3Provider};
-<<<<<<< HEAD
     use arc_swap::ArcSwap;
-=======
-
->>>>>>> fc8ca4ba
     use ethers::types::{Block, U256};
     use latency::PeakEwmaLatency;
     use log::{trace, LevelFilter};
@@ -1285,67 +1266,43 @@
             Web3Rpc {
                 name: "a".to_string(),
                 tier: 0,
-<<<<<<< HEAD
                 head_block: Some(tx_a),
-=======
-                head_block: RwLock::new(None),
                 peak_latency: Some(new_peak_latency()),
->>>>>>> fc8ca4ba
                 ..Default::default()
             },
             Web3Rpc {
                 name: "b".to_string(),
                 tier: 0,
-<<<<<<< HEAD
                 head_block: Some(tx_b),
-=======
-                head_block: RwLock::new(blocks.get(1).cloned()),
                 peak_latency: Some(new_peak_latency()),
->>>>>>> fc8ca4ba
                 ..Default::default()
             },
             Web3Rpc {
                 name: "c".to_string(),
                 tier: 0,
-<<<<<<< HEAD
                 head_block: Some(tx_c),
-=======
-                head_block: RwLock::new(blocks.get(2).cloned()),
                 peak_latency: Some(new_peak_latency()),
->>>>>>> fc8ca4ba
                 ..Default::default()
             },
             Web3Rpc {
                 name: "d".to_string(),
                 tier: 1,
-<<<<<<< HEAD
                 head_block: Some(tx_d),
-=======
-                head_block: RwLock::new(None),
                 peak_latency: Some(new_peak_latency()),
->>>>>>> fc8ca4ba
                 ..Default::default()
             },
             Web3Rpc {
                 name: "e".to_string(),
                 tier: 1,
-<<<<<<< HEAD
                 head_block: Some(tx_e),
-=======
-                head_block: RwLock::new(blocks.get(1).cloned()),
                 peak_latency: Some(new_peak_latency()),
->>>>>>> fc8ca4ba
                 ..Default::default()
             },
             Web3Rpc {
                 name: "f".to_string(),
                 tier: 1,
-<<<<<<< HEAD
                 head_block: Some(tx_f),
-=======
-                head_block: RwLock::new(blocks.get(2).cloned()),
                 peak_latency: Some(new_peak_latency()),
->>>>>>> fc8ca4ba
                 ..Default::default()
             },
         ]
