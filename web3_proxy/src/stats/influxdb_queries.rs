use super::StatType;
use crate::errors::Web3ProxyErrorContext;
use crate::{
    app::Web3ProxyApp,
    errors::{Web3ProxyError, Web3ProxyResponse},
    http_params::{
        get_chain_id_from_params, get_query_start_from_params, get_query_stop_from_params,
        get_query_window_seconds_from_params,
    },
};
use anyhow::Context;
use axum::{
    headers::{authorization::Bearer, Authorization},
    response::IntoResponse,
    Json, TypedHeader,
};
use entities::sea_orm_active_enums::Role;
use entities::{rpc_key, secondary_user};
use fstrings::{f, format_args_f};
use hashbrown::HashMap;
use influxdb2::api::query::FluxRecord;
use influxdb2::models::Query;
use log::{debug, error, trace, warn};
use migration::sea_orm::{ColumnTrait, EntityTrait, QueryFilter};
use serde_json::json;
use ulid::Ulid;

pub async fn query_user_stats<'a>(
    app: &'a Web3ProxyApp,
    bearer: Option<TypedHeader<Authorization<Bearer>>>,
    params: &'a HashMap<String, String>,
    stat_response_type: StatType,
) -> Web3ProxyResponse {
    let (user_id, _semaphore) = match bearer {
        Some(TypedHeader(Authorization(bearer))) => {
            let (user, semaphore) = app.bearer_is_authorized(bearer).await?;
            (user.id, Some(semaphore))
        }
        None => (0, None),
    };

    // Return an error if the bearer is **not** set, but the StatType is Detailed
    if stat_response_type == StatType::Detailed && user_id == 0 {
        return Err(Web3ProxyError::BadRequest(
            "Detailed Stats Response requires you to authorize with a bearer token".into(),
        ));
    }

    let db_replica = app
        .db_replica()
        .context("query_user_stats needs a db replica")?;

    // TODO: have a getter for this. do we need a connection pool on it?
    let influxdb_client = app
        .influxdb_client
        .as_ref()
        .context("query_user_stats needs an influxdb client")?;

    let query_window_seconds = get_query_window_seconds_from_params(params)?;
    let query_start = get_query_start_from_params(params)?.timestamp();
    let query_stop = get_query_stop_from_params(params)?.timestamp();
    let chain_id = get_chain_id_from_params(app, params)?;

    // Return a bad request if query_start == query_stop, because then the query is empty basically
    if query_start == query_stop {
        return Err(Web3ProxyError::BadRequest(
            "Start and Stop date cannot be equal. Please specify a (different) start date.".into(),
        ));
    }

    let measurement = if user_id == 0 {
        "global_proxy"
    } else {
        "opt_in_proxy"
    };

    // Include a hashmap to go from rpc_secret_key_id to the rpc_secret_key
    let mut rpc_key_id_to_key = HashMap::new();

    let rpc_key_filter = if user_id == 0 {
        "".to_string()
    } else {
        // Fetch all rpc_secret_key_ids, and filter for these
        let mut user_rpc_keys = rpc_key::Entity::find()
            .filter(rpc_key::Column::UserId.eq(user_id))
            .all(db_replica.as_ref())
            .await
            .web3_context("failed loading user's key")?
            .into_iter()
            .map(|x| {
                let key = x.id.to_string();
                let val = Ulid::from(x.secret_key);
                rpc_key_id_to_key.insert(key.clone(), val);
                key
            })
            .collect::<Vec<_>>();

        // Fetch all rpc_keys where we are the subuser
        let mut subuser_rpc_keys = secondary_user::Entity::find()
            .filter(secondary_user::Column::UserId.eq(user_id))
            .find_also_related(rpc_key::Entity)
            .all(db_replica.as_ref())
            // TODO: Do a join with rpc-keys
            .await
            .web3_context("failed loading subuser keys")?
            .into_iter()
            .flat_map(
                |(subuser, wrapped_shared_rpc_key)| match wrapped_shared_rpc_key {
                    Some(shared_rpc_key) => {
                        if subuser.role == Role::Admin || subuser.role == Role::Owner {
                            let key = shared_rpc_key.id.to_string();
                            let val = Ulid::from(shared_rpc_key.secret_key);
                            rpc_key_id_to_key.insert(key.clone(), val);
                            Some(key)
                        } else {
                            None
                        }
                    }
                    None => None,
                },
            )
            .collect::<Vec<_>>();

        user_rpc_keys.append(&mut subuser_rpc_keys);

        if user_rpc_keys.is_empty() {
            return Err(Web3ProxyError::BadRequest(
                "User has no secret RPC keys yet".into(),
            ));
        }

        // Iterate, pop and add to string
        let mut filter_subquery = "".to_string();

        for (idx, user_key) in user_rpc_keys.iter().enumerate() {
            if idx == 0 {
                filter_subquery += &f!(r#"r.rpc_secret_key_id == "{}""#, user_key);
            } else {
                filter_subquery += &f!(r#"or r.rpc_secret_key_id == "{}""#, user_key);
            }
        }

        f!(r#"|> filter(fn: (r) => {})"#, filter_subquery)
    };

    // TODO: Turn into a 500 error if bucket is not found ..
    // Or just unwrap or so
    let bucket = &app
        .config
        .influxdb_bucket
        .clone()
        .context("No influxdb bucket was provided")?; // "web3_proxy";

    trace!("Bucket is {:?}", bucket);
    let mut filter_chain_id = "".to_string();
    if chain_id != 0 {
        filter_chain_id = f!(r#"|> filter(fn: (r) => r.chain_id == "{chain_id}")"#);
    }

    // Fetch and request for balance

    trace!(
        "Query start and stop are: {:?} {:?}",
        query_start,
        query_stop
    );
    // info!("Query column parameters are: {:?}", stats_column);
    trace!("Query measurement is: {:?}", measurement);
    trace!("Filters are: {:?}", filter_chain_id); // filter_field
    trace!("window seconds are: {:?}", query_window_seconds);

    let group_keys = match stat_response_type {
        StatType::Aggregated => {
            r#"[
            "_field",
            "_measurement",
            "archive_needed",
            "chain_id",
            "error_response",
            "rpc_secret_key_id",
        ]"#
        }
        StatType::Detailed => {
            r#"[
            "_field",
            "_measurement",
            "archive_needed",
            "chain_id",
            "error_response",
            "method",
            "rpc_secret_key_id",
        ]"#
        }
    };

    let join_candidates = f!(
        r#"{:?}"#,
        vec![
            "_time",
            "_measurement",
            "chain_id",
            // "rpc_secret_key_id"
        ]
    );

<<<<<<< HEAD
    let query;
    if stat_response_type == StatType::Detailed
        || (stat_response_type == StatType::Aggregated && user_id != 0)
    {
        query = f!(r#"
            base = () => from(bucket: "{bucket}")
                |> range(start: {query_start}, stop: {query_stop})
                {rpc_key_filter}
                {filter_chain_id}
                |> filter(fn: (r) => r._measurement == "{measurement}")
                
            cumsum = base()
                |> filter(fn: (r) => r._field == "backend_requests" or r._field == "cache_hits" or r._field == "cache_misses" or r._field == "frontend_requests" or r._field == "no_servers" or r._field == "sum_credits_used" or r._field == "sum_request_bytes" or r._field == "sum_response_bytes" or r._field == "sum_response_millis")
                |> group(columns: {group_keys})
                |> aggregateWindow(every: {query_window_seconds}s, fn: sum, createEmpty: false)
                |> drop(columns: ["_start", "_stop"])
                |> pivot(rowKey: ["_time"], columnKey: ["_field"], valueColumn: "_value")
                |> group()
                
            balance = base()
                |> filter(fn: (r) => r["_field"] == "balance")
                |> group(columns: ["_field", "_measurement", "chain_id"])
                |> aggregateWindow(every: {query_window_seconds}s, fn: mean, createEmpty: false)
                |> drop(columns: ["_start", "_stop"])
                |> pivot(rowKey: ["_time"], columnKey: ["_field"], valueColumn: "_value")
                |> group()
        
            join(
                tables: {{cumsum, balance}},
                on: {join_candidates}
            )
        "#);
    } else if stat_response_type == StatType::Aggregated && user_id == 0 {
        query = f!(r#"
            from(bucket: "{bucket}")
                |> range(start: {query_start}, stop: {query_stop})
                {filter_chain_id}
                |> filter(fn: (r) => r._measurement == "{measurement}")
                |> filter(fn: (r) => r._field != "balance")
                |> group(columns: {group_keys})
                |> aggregateWindow(every: {query_window_seconds}s, fn: sum, createEmpty: false)
                |> drop(columns: ["_start", "_stop"])
                |> pivot(rowKey: ["_time"], columnKey: ["_field"], valueColumn: "_value")
                |> group()
        "#);
    } else {
        // In this something with our logic is wrong
        return Err(Web3ProxyError::BadResponse(
            "This edge-case should never occur".into(),
        ));
    }
=======
    let query = f!(r#"
    base = () => from(bucket: "{bucket}")
        |> range(start: {query_start}, stop: {query_stop})
        {drop_method}
        {rpc_key_filter}
        {filter_chain_id}
        |> filter(fn: (r) => r._measurement == "{measurement}")
        
    cumsum = base()
        |> filter(fn: (r) => r._field == "backend_requests" or r._field == "cache_hits" or r._field == "cache_misses" or r._field == "frontend_requests" or r._field == "no_servers" or r._field == "sum_credits_used" or r._field == "sum_request_bytes" or r._field == "sum_response_bytes" or r._field == "sum_response_millis")
        |> group(columns: ["_field", "_measurement", "archive_needed", "chain_id", "error_response", "method", "rpc_secret_key_id"])
        |> aggregateWindow(every: {query_window_seconds}s, fn: sum, createEmpty: false)
        |> drop(columns: ["_start", "_stop"])
        |> pivot(rowKey: ["_time"], columnKey: ["_field"], valueColumn: "_value")
        |> group()
        
    balance = base()
        |> filter(fn: (r) => r["_field"] == "balance")
        |> group(columns: ["_field", "_measurement", "chain_id"])
        |> aggregateWindow(every: {query_window_seconds}s, fn: mean, createEmpty: false)
        |> drop(columns: ["_start", "_stop"])
        |> pivot(rowKey: ["_time"], columnKey: ["_field"], valueColumn: "_value")
        |> group()

    join(
        tables: {{cumsum, balance}},
        on: {join_candidates}
    )
    "#);
>>>>>>> 6040ca29

    debug!("Raw query to db is: {:#?}", query);
    let query = Query::new(query.to_string());
    trace!("Query to db is: {:?}", query);

    // Make the query and collect all data
    let raw_influx_responses: Vec<FluxRecord> = influxdb_client
        .query_raw(Some(query.clone()))
        .await
        .context(format!(
            "failed parsing query result into a FluxRecord. Query={:?}",
            query
        ))?;

    // Basically rename all items to be "total",
    // calculate number of "archive_needed" and "error_responses" through their boolean representations ...
    // HashMap<String, serde_json::Value>
    // let mut datapoints = HashMap::new();
    // TODO: I must be able to probably zip the balance query...
    let datapoints = raw_influx_responses
        .into_iter()
        .map(|x| x.values)
        .map(|value_map| {
            // Unwrap all relevant numbers
            let mut out: HashMap<&str, serde_json::Value> = HashMap::new();
            value_map.into_iter().for_each(|(key, value)| {
                if key == "_measurement" {
                    match value {
                        influxdb2_structmap::value::Value::String(inner) => {
                            if inner == "opt_in_proxy" {
                                out.insert(
                                    "collection",
                                    serde_json::Value::String("opt-in".to_owned()),
                                );
                            } else if inner == "global_proxy" {
                                out.insert(
                                    "collection",
                                    serde_json::Value::String("global".to_owned()),
                                );
                            } else {
                                warn!("Some datapoints are not part of any _measurement!");
                                out.insert(
                                    "collection",
                                    serde_json::Value::String("unknown".to_owned()),
                                );
                            }
                        }
                        _ => {
                            error!("_measurement should always be a String!");
                        }
                    }
                } else if key == "_stop" {
                    match value {
                        influxdb2_structmap::value::Value::TimeRFC(inner) => {
                            out.insert("stop_time", serde_json::Value::String(inner.to_string()));
                        }
                        _ => {
                            error!("_stop should always be a TimeRFC!");
                        }
                    };
                } else if key == "_time" {
                    match value {
                        influxdb2_structmap::value::Value::TimeRFC(inner) => {
                            out.insert("time", serde_json::Value::String(inner.to_string()));
                        }
                        _ => {
                            error!("_stop should always be a TimeRFC!");
                        }
                    }
                } else if key == "backend_requests" {
                    match value {
                        influxdb2_structmap::value::Value::Long(inner) => {
                            out.insert(
                                "total_backend_requests",
                                serde_json::Value::Number(inner.into()),
                            );
                        }
                        _ => {
                            error!("backend_requests should always be a Long!");
                        }
                    }
                } else if key == "balance" {
                    match value {
                        influxdb2_structmap::value::Value::Double(inner) => {
                            out.insert("balance", json!(f64::from(inner)));
                        }
                        _ => {
                            error!("balance should always be a Double!");
                        }
                    }
                } else if key == "cache_hits" {
                    match value {
                        influxdb2_structmap::value::Value::Long(inner) => {
                            out.insert("total_cache_hits", serde_json::Value::Number(inner.into()));
                        }
                        _ => {
                            error!("cache_hits should always be a Long!");
                        }
                    }
                } else if key == "cache_misses" {
                    match value {
                        influxdb2_structmap::value::Value::Long(inner) => {
                            out.insert(
                                "total_cache_misses",
                                serde_json::Value::Number(inner.into()),
                            );
                        }
                        _ => {
                            error!("cache_misses should always be a Long!");
                        }
                    }
                } else if key == "frontend_requests" {
                    match value {
                        influxdb2_structmap::value::Value::Long(inner) => {
                            out.insert(
                                "total_frontend_requests",
                                serde_json::Value::Number(inner.into()),
                            );
                        }
                        _ => {
                            error!("frontend_requests should always be a Long!");
                        }
                    }
                } else if key == "no_servers" {
                    match value {
                        influxdb2_structmap::value::Value::Long(inner) => {
                            out.insert("no_servers", serde_json::Value::Number(inner.into()));
                        }
                        _ => {
                            error!("no_servers should always be a Long!");
                        }
                    }
                } else if key == "sum_credits_used" {
                    match value {
                        influxdb2_structmap::value::Value::Double(inner) => {
                            out.insert("total_credits_used", json!(f64::from(inner)));
                        }
                        _ => {
                            error!("sum_credits_used should always be a Double!");
                        }
                    }
                } else if key == "sum_request_bytes" {
                    match value {
                        influxdb2_structmap::value::Value::Long(inner) => {
                            out.insert(
                                "total_request_bytes",
                                serde_json::Value::Number(inner.into()),
                            );
                        }
                        _ => {
                            error!("sum_request_bytes should always be a Long!");
                        }
                    }
                } else if key == "sum_response_bytes" {
                    match value {
                        influxdb2_structmap::value::Value::Long(inner) => {
                            out.insert(
                                "total_response_bytes",
                                serde_json::Value::Number(inner.into()),
                            );
                        }
                        _ => {
                            error!("sum_response_bytes should always be a Long!");
                        }
                    }
                } else if key == "rpc_secret_key_id" {
                    match value {
                        influxdb2_structmap::value::Value::String(inner) => {
                            out.insert(
                                "rpc_key",
                                serde_json::Value::String(
                                    rpc_key_id_to_key.get(&inner).unwrap().to_string(),
                                ),
                            );
                        }
                        _ => {
                            error!("rpc_secret_key_id should always be a String!");
                        }
                    }
                } else if key == "sum_response_millis" {
                    match value {
                        influxdb2_structmap::value::Value::Long(inner) => {
                            out.insert(
                                "total_response_millis",
                                serde_json::Value::Number(inner.into()),
                            );
                        }
                        _ => {
                            error!("sum_response_millis should always be a Long!");
                        }
                    }
                }
                // Make this if detailed ...
                else if stat_response_type == StatType::Detailed && key == "method" {
                    match value {
                        influxdb2_structmap::value::Value::String(inner) => {
                            out.insert("method", serde_json::Value::String(inner));
                        }
                        _ => {
                            error!("method should always be a String!");
                        }
                    }
                } else if key == "chain_id" {
                    match value {
                        influxdb2_structmap::value::Value::String(inner) => {
                            out.insert("chain_id", serde_json::Value::String(inner));
                        }
                        _ => {
                            error!("chain_id should always be a String!");
                        }
                    }
                } else if key == "archive_needed" {
                    match value {
                        influxdb2_structmap::value::Value::String(inner) => {
                            out.insert(
                                "archive_needed",
                                if inner == "true" {
                                    serde_json::Value::Bool(true)
                                } else if inner == "false" {
                                    serde_json::Value::Bool(false)
                                } else {
                                    serde_json::Value::String("error".to_owned())
                                },
                            );
                        }
                        _ => {
                            error!("archive_needed should always be a String!");
                        }
                    }
                } else if key == "error_response" {
                    match value {
                        influxdb2_structmap::value::Value::String(inner) => {
                            out.insert(
                                "error_response",
                                if inner == "true" {
                                    serde_json::Value::Bool(true)
                                } else if inner == "false" {
                                    serde_json::Value::Bool(false)
                                } else {
                                    serde_json::Value::String("error".to_owned())
                                },
                            );
                        }
                        _ => {
                            error!("error_response should always be a Long!");
                        }
                    }
                }
            });

            // datapoints.insert(out.get("time"), out);
            json!(out)
        })
        .collect::<Vec<_>>();

    // I suppose archive requests could be either gathered by default (then summed up), or retrieved on a second go.
    // Same with error responses ..
    let mut response_body = HashMap::new();
    response_body.insert(
        "num_items",
        serde_json::Value::Number(datapoints.len().into()),
    );
    response_body.insert("result", serde_json::Value::Array(datapoints));
    response_body.insert(
        "query_window_seconds",
        serde_json::Value::Number(query_window_seconds.into()),
    );
    response_body.insert("query_start", serde_json::Value::Number(query_start.into()));
    response_body.insert("chain_id", serde_json::Value::Number(chain_id.into()));

    if user_id == 0 {
        // 0 means everyone. don't filter on user
    } else {
        response_body.insert("user_id", serde_json::Value::Number(user_id.into()));
    }

    // Also optionally add the rpc_key_id:
    if let Some(rpc_key_id) = params.get("rpc_key_id") {
        let rpc_key_id = rpc_key_id
            .parse::<u64>()
            .map_err(|_| Web3ProxyError::BadRequest("Unable to parse rpc_key_id".into()))?;
        response_body.insert("rpc_key_id", serde_json::Value::Number(rpc_key_id.into()));
    }

    let response = Json(json!(response_body)).into_response();

    Ok(response)
}<|MERGE_RESOLUTION|>--- conflicted
+++ resolved
@@ -203,7 +203,6 @@
         ]
     );
 
-<<<<<<< HEAD
     let query;
     if stat_response_type == StatType::Detailed
         || (stat_response_type == StatType::Aggregated && user_id != 0)
@@ -255,37 +254,7 @@
             "This edge-case should never occur".into(),
         ));
     }
-=======
-    let query = f!(r#"
-    base = () => from(bucket: "{bucket}")
-        |> range(start: {query_start}, stop: {query_stop})
-        {drop_method}
-        {rpc_key_filter}
-        {filter_chain_id}
-        |> filter(fn: (r) => r._measurement == "{measurement}")
-        
-    cumsum = base()
-        |> filter(fn: (r) => r._field == "backend_requests" or r._field == "cache_hits" or r._field == "cache_misses" or r._field == "frontend_requests" or r._field == "no_servers" or r._field == "sum_credits_used" or r._field == "sum_request_bytes" or r._field == "sum_response_bytes" or r._field == "sum_response_millis")
-        |> group(columns: ["_field", "_measurement", "archive_needed", "chain_id", "error_response", "method", "rpc_secret_key_id"])
-        |> aggregateWindow(every: {query_window_seconds}s, fn: sum, createEmpty: false)
-        |> drop(columns: ["_start", "_stop"])
-        |> pivot(rowKey: ["_time"], columnKey: ["_field"], valueColumn: "_value")
-        |> group()
-        
-    balance = base()
-        |> filter(fn: (r) => r["_field"] == "balance")
-        |> group(columns: ["_field", "_measurement", "chain_id"])
-        |> aggregateWindow(every: {query_window_seconds}s, fn: mean, createEmpty: false)
-        |> drop(columns: ["_start", "_stop"])
-        |> pivot(rowKey: ["_time"], columnKey: ["_field"], valueColumn: "_value")
-        |> group()
-
-    join(
-        tables: {{cumsum, balance}},
-        on: {join_candidates}
-    )
-    "#);
->>>>>>> 6040ca29
+
 
     debug!("Raw query to db is: {:#?}", query);
     let query = Query::new(query.to_string());
