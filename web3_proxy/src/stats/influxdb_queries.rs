--- conflicted
+++ resolved
@@ -1,7 +1,8 @@
 use super::StatType;
+use crate::http_params::get_stats_column_from_params;
 use crate::{
     app::Web3ProxyApp,
-    frontend::errors::Web3ProxyResponse,
+    frontend::errors::{Web3ProxyError, Web3ProxyResponse},
     http_params::{
         get_chain_id_from_params, get_query_start_from_params, get_query_stop_from_params,
         get_query_window_seconds_from_params, get_user_id_from_params,
@@ -14,6 +15,7 @@
     Json, TypedHeader,
 };
 use chrono::{DateTime, FixedOffset};
+use entities::{rpc_accounting, rpc_key};
 use fstrings::{f, format_args_f};
 use hashbrown::HashMap;
 use influxdb2::models::Query;
@@ -22,8 +24,6 @@
 use log::{info, warn};
 use serde::Serialize;
 use serde_json::{json, Number, Value};
-use entities::{rpc_accounting, rpc_key};
-use crate::http_params::get_stats_column_from_params;
 
 // This type-API is extremely brittle! Make sure that the types conform 1-to-1 as defined here
 // https://docs.rs/influxdb2-structmap/0.2.0/src/influxdb2_structmap/value.rs.html#1-98
@@ -60,12 +60,8 @@
     bearer: Option<TypedHeader<Authorization<Bearer>>>,
     params: &'a HashMap<String, String>,
     stat_response_type: StatType,
-<<<<<<< HEAD
 ) -> Web3ProxyResponse {
-=======
-) -> Result<Response, FrontendErrorResponse> {
     info!("Got this far 1");
->>>>>>> 9beddc43
     let db_conn = app.db_conn().context("query_user_stats needs a db")?;
     let db_replica = app
         .db_replica()
@@ -100,7 +96,10 @@
 
     // Return a bad request if query_start == query_stop, because then the query is empty basically
     if query_start == query_stop {
-        return Err(FrontendErrorResponse::BadRequest("Start and Stop date cannot be equal. Please specify a (different) start date.".to_owned()));
+        return Err(Web3ProxyError::BadRequest(
+            "Start and Stop date cannot be equal. Please specify a (different) start date."
+                .to_owned(),
+        ));
     }
 
     info!("Got this far 6");
@@ -121,19 +120,30 @@
     // TODO: Should be taken from the config, not hardcoded ...
     // TODO: Turn into a 500 error if bucket is not found ..
     // Or just unwrap or so
-    let bucket = &app.config.influxdb_bucket.clone().context("No influxdb bucket was provided")?;  // "web3_proxy";
+    let bucket = &app
+        .config
+        .influxdb_bucket
+        .clone()
+        .context("No influxdb bucket was provided")?; // "web3_proxy";
     info!("Bucket is {:?}", bucket);
 
     info!("Got this far 7");
     // , "archive_needed", "error_response"
-    let mut group_columns = vec!["chain_id", "_measurement", "_field", "_measurement", "error_response", "archive_needed"];
+    let mut group_columns = vec![
+        "chain_id",
+        "_measurement",
+        "_field",
+        "_measurement",
+        "error_response",
+        "archive_needed",
+    ];
     let mut filter_chain_id = "".to_string();
 
     // Add to group columns the method, if we want the detailed view as well
     match stat_response_type {
         StatType::Detailed => {
             group_columns.push("method");
-        },
+        }
         _ => {}
     }
 
@@ -156,15 +166,16 @@
     let filter_field = match stat_response_type {
         StatType::Aggregated => {
             f!(r#"|> filter(fn: (r) => r["_field"] == "{stats_column}")"#)
-        },
+        }
         // TODO: Detailed should still filter it, but just "group-by" method (call it once per each method ...
         // Or maybe it shouldn't filter it ...
-        StatType::Detailed => {
-            "".to_string()
-        },
+        StatType::Detailed => "".to_string(),
     };
 
-    info!("Query start and stop are: {:?} {:?}", query_start, query_stop);
+    info!(
+        "Query start and stop are: {:?} {:?}",
+        query_start, query_stop
+    );
     info!("Query column parameters are: {:?}", stats_column);
     info!("Query measurement is: {:?}", measurement);
     info!("Filters are: {:?} {:?}", filter_field, filter_chain_id);
@@ -213,7 +224,9 @@
     // Return a different result based on the query
     let datapoints = match stat_response_type {
         StatType::Aggregated => {
-            let influx_responses: Vec<AggregatedRpcAccounting> = influxdb_client.query::<AggregatedRpcAccounting>(Some(query)).await?;
+            let influx_responses: Vec<AggregatedRpcAccounting> = influxdb_client
+                .query::<AggregatedRpcAccounting>(Some(query))
+                .await?;
             info!("Influx responses are {:?}", &influx_responses);
             for res in &influx_responses {
                 info!("Resp is: {:?}", res);
@@ -236,107 +249,97 @@
 
             influx_responses
                 .into_iter()
-                .map(|x| {
-                    (x._time.clone(), x)
+                .map(|x| (x._time.clone(), x))
+                .into_group_map()
+                .into_iter()
+                .map(|(group, grouped_items)| {
+                    info!("Group is: {:?}", group);
+
+                    // Now put all the fields next to each other
+                    // (there will be exactly one field per timestamp, but we want to arrive at a new object)
+                    let mut out = HashMap::new();
+                    // Could also add a timestamp
+
+                    let mut archive_requests = 0;
+                    let mut error_responses = 0;
+
+                    out.insert("method".to_owned(), json!("null"));
+
+                    for x in grouped_items {
+                        info!("Iterating over grouped item {:?}", x);
+
+                        let key = format!("total_{}", x._field).to_string();
+                        info!("Looking at: {:?}", key);
+
+                        // Insert it once, and then fix it
+                        match out.get_mut(&key) {
+                            Some(existing) => {
+                                match existing {
+                                    Value::Number(old_value) => {
+                                        // unwrap will error when someone has too many credits ..
+                                        let old_value = old_value.as_i64().unwrap();
+                                        warn!("Old value is {:?}", old_value);
+                                        *existing = serde_json::Value::Number(Number::from(
+                                            old_value + x._value,
+                                        ));
+                                        warn!("New value is {:?}", old_value);
+                                    }
+                                    _ => {
+                                        panic!("Should be nothing but a number")
+                                    }
+                                };
+                            }
+                            None => {
+                                warn!("Does not exist yet! Insert new!");
+                                out.insert(key, serde_json::Value::Number(Number::from(x._value)));
+                            }
+                        };
+
+                        if !out.contains_key("query_window_timestamp") {
+                            out.insert(
+                                "query_window_timestamp".to_owned(),
+                                // serde_json::Value::Number(x.time.timestamp().into())
+                                json!(x._time.timestamp()),
+                            );
+                        }
+
+                        // Interpret archive needed as a boolean
+                        let archive_needed = match x.archive_needed.as_str() {
+                            "true" => true,
+                            "false" => false,
+                            _ => {
+                                panic!("This should never be!")
+                            }
+                        };
+                        let error_response = match x.error_response.as_str() {
+                            "true" => true,
+                            "false" => false,
+                            _ => {
+                                panic!("This should never be!")
+                            }
+                        };
+
+                        // Add up to archive requests and error responses
+                        // TODO: Gotta double check if errors & archive is based on frontend requests, or other metrics
+                        if x._field == "frontend_requests" && archive_needed {
+                            archive_requests += x._value as u64 // This is the number of requests
+                        }
+                        if x._field == "frontend_requests" && error_response {
+                            error_responses += x._value as u64
+                        }
+                    }
+
+                    out.insert("archive_request".to_owned(), json!(archive_requests));
+                    out.insert("error_response".to_owned(), json!(error_responses));
+
+                    json!(out)
                 })
-                .into_group_map()
-            .into_iter()
-            .map(|(group, grouped_items)| {
-
-                info!("Group is: {:?}", group);
-
-                // Now put all the fields next to each other
-                // (there will be exactly one field per timestamp, but we want to arrive at a new object)
-                let mut out = HashMap::new();
-                // Could also add a timestamp
-
-                let mut archive_requests = 0;
-                let mut error_responses = 0;
-
-                out.insert("method".to_owned(), json!("null"));
-
-                for x in grouped_items {
-                    info!("Iterating over grouped item {:?}", x);
-
-                    let key = format!("total_{}", x._field).to_string();
-                    info!("Looking at: {:?}", key);
-
-                    // Insert it once, and then fix it
-                    match out.get_mut(&key) {
-                        Some (existing) => {
-                            match existing {
-                                Value::Number(old_value) => {
-                                    // unwrap will error when someone has too many credits ..
-                                    let old_value = old_value.as_i64().unwrap();
-                                    warn!("Old value is {:?}", old_value);
-                                    *existing = serde_json::Value::Number(Number::from(old_value + x._value));
-                                    warn!("New value is {:?}", old_value);
-                                },
-                                _ => {panic!("Should be nothing but a number")}
-                            };
-                        }
-                        None => {
-                            warn!("Does not exist yet! Insert new!");
-                            out.insert(
-                                key,
-                                serde_json::Value::Number(Number::from(x._value))
-                            );
-                        }
-                    };
-
-                    if !out.contains_key("query_window_timestamp") {
-                        out.insert(
-                            "query_window_timestamp".to_owned(),
-                            // serde_json::Value::Number(x.time.timestamp().into())
-                            json!(x._time.timestamp())
-                        );
-                    }
-
-                    // Interpret archive needed as a boolean
-                    let archive_needed = match x.archive_needed.as_str() {
-                        "true" => {
-                            true
-                        },
-                        "false" => {
-                            false
-                        },
-                        _ => {
-                            panic!("This should never be!")
-                        }
-                    };
-                    let error_response = match x.error_response.as_str() {
-                        "true" => {
-                            true
-                        },
-                        "false" => {
-                            false
-                        },
-                        _ => {
-                            panic!("This should never be!")
-                        }
-                    };
-
-                    // Add up to archive requests and error responses
-                    // TODO: Gotta double check if errors & archive is based on frontend requests, or other metrics
-                    if x._field == "frontend_requests" && archive_needed {
-                        archive_requests += x._value as u64 // This is the number of requests
-                    }
-                    if x._field == "frontend_requests" && error_response {
-                        error_responses += x._value as u64
-                    }
-
-                }
-
-                out.insert("archive_request".to_owned(), json!(archive_requests));
-                out.insert("error_response".to_owned(), json!(error_responses));
-
-                json!(out)
-            }).collect::<Vec<_>>()
-
-
-        },
+                .collect::<Vec<_>>()
+        }
         StatType::Detailed => {
-            let influx_responses: Vec<DetailedRpcAccounting> = influxdb_client.query::<DetailedRpcAccounting>(Some(query)).await?;
+            let influx_responses: Vec<DetailedRpcAccounting> = influxdb_client
+                .query::<DetailedRpcAccounting>(Some(query))
+                .await?;
             info!("Influx responses are {:?}", &influx_responses);
             for res in &influx_responses {
                 info!("Resp is: {:?}", res);
@@ -345,9 +348,7 @@
             // Group by all fields together ..
             influx_responses
                 .into_iter()
-                .map(|x| {
-                    ((x._time.clone(), x.method.clone()), x)
-                })
+                .map(|x| ((x._time.clone(), x.method.clone()), x))
                 .into_group_map()
                 .into_iter()
                 .map(|(group, grouped_items)| {
@@ -371,24 +372,25 @@
 
                         // Insert it once, and then fix it
                         match out.get_mut(&key) {
-                            Some (existing) => {
+                            Some(existing) => {
                                 match existing {
                                     Value::Number(old_value) => {
                                         // unwrap will error when someone has too many credits ..
                                         let old_value = old_value.as_i64().unwrap();
                                         warn!("Old value is {:?}", old_value);
-                                        *existing = serde_json::Value::Number(Number::from(old_value + x._value));
+                                        *existing = serde_json::Value::Number(Number::from(
+                                            old_value + x._value,
+                                        ));
                                         warn!("New value is {:?}", old_value);
-                                    },
-                                    _ => {panic!("Should be nothing but a number")}
+                                    }
+                                    _ => {
+                                        panic!("Should be nothing but a number")
+                                    }
                                 };
                             }
                             None => {
                                 warn!("Does not exist yet! Insert new!");
-                                out.insert(
-                                    key,
-                                    serde_json::Value::Number(Number::from(x._value))
-                                );
+                                out.insert(key, serde_json::Value::Number(Number::from(x._value)));
                             }
                         };
 
@@ -396,29 +398,21 @@
                             out.insert(
                                 "query_window_timestamp".to_owned(),
                                 // serde_json::Value::Number(x.time.timestamp().into())
-                                json!(x._time.timestamp())
+                                json!(x._time.timestamp()),
                             );
                         }
 
                         // Interpret archive needed as a boolean
                         let archive_needed = match x.archive_needed.as_str() {
-                            "true" => {
-                                true
-                            },
-                            "false" => {
-                                false
-                            },
+                            "true" => true,
+                            "false" => false,
                             _ => {
                                 panic!("This should never be!")
                             }
                         };
                         let error_response = match x.error_response.as_str() {
-                            "true" => {
-                                true
-                            },
-                            "false" => {
-                                false
-                            },
+                            "true" => true,
+                            "false" => false,
                             _ => {
                                 panic!("This should never be!")
                             }
@@ -432,23 +426,29 @@
                         if x._field == "frontend_requests" && error_response {
                             error_responses += x._value as i32
                         }
-
                     }
 
                     out.insert("archive_request".to_owned(), json!(archive_requests));
                     out.insert("error_response".to_owned(), json!(error_responses));
 
                     json!(out)
-                }).collect::<Vec<_>>()
+                })
+                .collect::<Vec<_>>()
         }
     };
 
     // I suppose archive requests could be either gathered by default (then summed up), or retrieved on a second go.
     // Same with error responses ..
     let mut response_body = HashMap::new();
-    response_body.insert("num_items", serde_json::Value::Number(datapoints.len().into()));
+    response_body.insert(
+        "num_items",
+        serde_json::Value::Number(datapoints.len().into()),
+    );
     response_body.insert("result", serde_json::Value::Array(datapoints));
-    response_body.insert("query_window_seconds", serde_json::Value::Number(query_window_seconds.into()));
+    response_body.insert(
+        "query_window_seconds",
+        serde_json::Value::Number(query_window_seconds.into()),
+    );
     response_body.insert("query_start", serde_json::Value::Number(query_start.into()));
     response_body.insert("chain_id", serde_json::Value::Number(chain_id.into()));
 
@@ -462,9 +462,9 @@
 
     // Also optionally add the rpc_key_id:
     if let Some(rpc_key_id) = params.get("rpc_key_id") {
-        let rpc_key_id = rpc_key_id.parse::<u64>().map_err(|e| {
-            FrontendErrorResponse::BadRequest("Unable to parse rpc_key_id".to_string())
-        })?;
+        let rpc_key_id = rpc_key_id
+            .parse::<u64>()
+            .map_err(|e| Web3ProxyError::BadRequest("Unable to parse rpc_key_id".to_string()))?;
         response_body.insert("rpc_key_id", serde_json::Value::Number(rpc_key_id.into()));
     }
 
