use super::StatType;
use crate::http_params::get_stats_column_from_params;
use crate::{
    app::Web3ProxyApp,
    frontend::errors::{Web3ProxyError, Web3ProxyResponse},
    http_params::{
        get_chain_id_from_params, get_query_start_from_params, get_query_stop_from_params,
        get_query_window_seconds_from_params, get_user_id_from_params,
    },
};
use anyhow::Context;
use axum::{
    headers::{authorization::Bearer, Authorization},
    response::IntoResponse,
    Json, TypedHeader,
};
use chrono::{DateTime, FixedOffset};
use entities::{rpc_accounting, rpc_key};
use fstrings::{f, format_args_f};
use hashbrown::HashMap;
use influxdb2::models::Query;
use influxdb2::FromDataPoint;
use itertools::Itertools;
use log::{info, warn};
use serde::Serialize;
use serde_json::{json, Number, Value};

// This type-API is extremely brittle! Make sure that the types conform 1-to-1 as defined here
// https://docs.rs/influxdb2-structmap/0.2.0/src/influxdb2_structmap/value.rs.html#1-98
// TODO: Run rustformat on it to see what the compiled produces for this
#[derive(Debug, Default, FromDataPoint, Serialize)]
pub struct AggregatedRpcAccounting {
    chain_id: String,
    _field: String,
    _value: i64,
    _time: DateTime<FixedOffset>,
    error_response: String,
    archive_needed: String,
}

#[derive(Debug, Default, FromDataPoint, Serialize)]
pub struct DetailedRpcAccounting {
    chain_id: String,
    _field: String,
    _value: i64,
    _time: DateTime<FixedOffset>,
    error_response: String,
    archive_needed: String,
    method: String,
}

// pub struct AggregatedRpcAccountingErrors {
//     field: String,
//     time: DateTime<FixedOffset>,
//     archive_needed: f64
// }

pub async fn query_user_stats<'a>(
    app: &'a Web3ProxyApp,
    bearer: Option<TypedHeader<Authorization<Bearer>>>,
    params: &'a HashMap<String, String>,
    stat_response_type: StatType,
) -> Web3ProxyResponse {
    info!("Got this far 1");
    let db_conn = app.db_conn().context("query_user_stats needs a db")?;
    let db_replica = app
        .db_replica()
        .context("query_user_stats needs a db replica")?;
    info!("Got this far 2");
    let mut redis_conn = app
        .redis_conn()
        .await
        .context("query_user_stats had a redis connection error")?
        .context("query_user_stats needs a redis")?;

    // TODO: have a getter for this. do we need a connection pool on it?
    info!("Got this far 3");
    let influxdb_client = app
        .influxdb_client
        .as_ref()
        .context("query_user_stats needs an influxdb client")?;

    info!("Got this far 4");
    // get the user id first. if it is 0, we should use a cache on the app
    let user_id =
        get_user_id_from_params(&mut redis_conn, &db_conn, &db_replica, bearer, params).await?;

    info!("Got this far 5");
    let query_window_seconds = get_query_window_seconds_from_params(params)?;
    let query_start = get_query_start_from_params(params)?.timestamp();
    let query_stop = get_query_stop_from_params(params)?.timestamp();
    let chain_id = get_chain_id_from_params(app, params)?;
    let stats_column = get_stats_column_from_params(params)?;

    // query_window_seconds must be provided, and should be not 1s (?) by default ..

    // Return a bad request if query_start == query_stop, because then the query is empty basically
    if query_start == query_stop {
<<<<<<< HEAD
        return Err(FrontendErrorResponse::BadRequest(
=======
        return Err(Web3ProxyError::BadRequest(
>>>>>>> f0d8a0c8
            "Start and Stop date cannot be equal. Please specify a (different) start date."
                .to_owned(),
        ));
    }

    info!("Got this far 6");
    let measurement = if user_id == 0 {
        "global_proxy"
    } else {
        "opt_in_proxy"
    };

    // from(bucket: "dev_web3_proxy")
    //     |> range(start: v.timeRangeStart, stop: v.timeRangeStop)
    //     |> filter(fn: (r) => r["_measurement"] == "opt_in_proxy" or r["_measurement"] == "global_proxy")
    // |> filter(fn: (r) => r["_field"] == "frontend_requests" or r["_field"] == "backend_requests" or r["_field"] == "sum_request_bytes")
    // |> group(columns: ["_field", "_measurement"])
    //     |> aggregateWindow(every: v.windowPeriod, fn: mean, createEmpty: false)
    // |> yield(name: "mean")

    // TODO: Should be taken from the config, not hardcoded ...
    // TODO: Turn into a 500 error if bucket is not found ..
    // Or just unwrap or so
    let bucket = &app
        .config
        .influxdb_bucket
        .clone()
        .context("No influxdb bucket was provided")?; // "web3_proxy";
    info!("Bucket is {:?}", bucket);

    info!("Got this far 7");
    // , "archive_needed", "error_response"
    let mut group_columns = vec![
        "chain_id",
        "_measurement",
        "_field",
        "_measurement",
        "error_response",
        "archive_needed",
    ];
    let mut filter_chain_id = "".to_string();

    // Add to group columns the method, if we want the detailed view as well
    match stat_response_type {
        StatType::Detailed => {
            group_columns.push("method");
        }
        _ => {}
    }

    if chain_id == 0 {
        group_columns.push("chain_id");
    } else {
        filter_chain_id = f!(r#"|> filter(fn: (r) => r["chain_id"] == "{chain_id}")"#);
    }

    info!("Got this far 8");
    let group_columns = serde_json::to_string(&json!(group_columns)).unwrap();

    info!("Got this far 9");
    let group = match stat_response_type {
        StatType::Aggregated => f!(r#"|> group(columns: {group_columns})"#),
        StatType::Detailed => "".to_string(),
    };

    info!("Got this far 10");
    let filter_field = match stat_response_type {
        StatType::Aggregated => {
            f!(r#"|> filter(fn: (r) => r["_field"] == "{stats_column}")"#)
        }
        // TODO: Detailed should still filter it, but just "group-by" method (call it once per each method ...
        // Or maybe it shouldn't filter it ...
        StatType::Detailed => "".to_string(),
    };

    info!(
        "Query start and stop are: {:?} {:?}",
        query_start, query_stop
    );
    info!("Query column parameters are: {:?}", stats_column);
    info!("Query measurement is: {:?}", measurement);
    info!("Filters are: {:?} {:?}", filter_field, filter_chain_id);
    info!("Group is: {:?}", group);
    info!("window seconds are: {:?}", query_window_seconds);

    // These are taken care of probably ...
    // reg. fields, collect: backend_requests, frontend_requests, cache_hits, cache_misses, total_request_bytes, total_response_bytes, total_response_millis
    // "total_frontend_requests": "6",
    // "total_response_bytes": "235",
    // "total_response_millis": "0"
    // "total_cache_hits": "6",
    // "total_cache_misses": "0",

    // Perhaps gotta run a second query to get all error responses
    // "total_error_responses": "0",
    // Same with archive requests
    // "archive_request": 0,

    // Group by method if detailed, else just keep all methods as "null". i think influxdb takes care of that
    // "method": null,
    // "total_backend_retries": "0",

    info!("Got this far 11");
    let query = f!(r#"
        from(bucket: "{bucket}")
            |> range(start: {query_start}, stop: {query_stop})
            |> filter(fn: (r) => r["_measurement"] == "{measurement}")
            {filter_field}
            {filter_chain_id}
            {group}
            |> aggregateWindow(every: {query_window_seconds}s, fn: sum, createEmpty: false)
            |> group()
    "#);

    info!("Raw query to db is: {:?}", query);
    let query = Query::new(query.to_string());
    info!("Query to db is: {:?}", query);

    // TODO: do not unwrap. add this error to FrontErrorResponse
    // TODO: StatType::Aggregated and StatType::Detailed might need different types
    // let unparsed: serde_json::Value = serde_json::Value::Array(influxdb_client.query(Some(query.clone())).await?);
    // info!("Direct response is: {:?}", unparsed);
    info!("Got this far 12");

    // Return a different result based on the query
    let datapoints = match stat_response_type {
        StatType::Aggregated => {
            let influx_responses: Vec<AggregatedRpcAccounting> = influxdb_client
                .query::<AggregatedRpcAccounting>(Some(query))
                .await?;
            info!("Influx responses are {:?}", &influx_responses);
            for res in &influx_responses {
                info!("Resp is: {:?}", res);
            }

            // let tmp = influx_responses.into_iter().group_by(|x| {x.time.timestamp()}).into_iter().collect::<Vec<_>>();
            // info!("Printing grouped item {}", tmp);

            // Group by all fields together ..
            // let influx_responses = Vec::new();
            // let grouped_items = Vec::new();

            // let mut grouped_items = influx_responses
            //     .into_iter()
            //     .map(|x| {
            //         (x.time.clone(), x)
            //     })
            //     .into_group_map();
            // info!("Grouped items are {:?}", grouped_items);

            influx_responses
                .into_iter()
                .map(|x| (x._time.clone(), x))
                .into_group_map()
                .into_iter()
                .map(|(group, grouped_items)| {
                    info!("Group is: {:?}", group);

                    // Now put all the fields next to each other
                    // (there will be exactly one field per timestamp, but we want to arrive at a new object)
                    let mut out = HashMap::new();
                    // Could also add a timestamp

                    let mut archive_requests = 0;
                    let mut error_responses = 0;

                    out.insert("method".to_owned(), json!("null"));

                    for x in grouped_items {
                        info!("Iterating over grouped item {:?}", x);

                        let key = format!("total_{}", x._field).to_string();
                        info!("Looking at: {:?}", key);

                        // Insert it once, and then fix it
                        match out.get_mut(&key) {
                            Some(existing) => {
                                match existing {
                                    Value::Number(old_value) => {
                                        // unwrap will error when someone has too many credits ..
                                        let old_value = old_value.as_i64().unwrap();
                                        warn!("Old value is {:?}", old_value);
                                        *existing = serde_json::Value::Number(Number::from(
                                            old_value + x._value,
                                        ));
                                        warn!("New value is {:?}", old_value);
                                    }
                                    _ => {
                                        panic!("Should be nothing but a number")
                                    }
                                };
                            }
                            None => {
                                warn!("Does not exist yet! Insert new!");
                                out.insert(key, serde_json::Value::Number(Number::from(x._value)));
                            }
                        };

                        if !out.contains_key("query_window_timestamp") {
                            out.insert(
                                "query_window_timestamp".to_owned(),
                                // serde_json::Value::Number(x.time.timestamp().into())
                                json!(x._time.timestamp()),
                            );
                        }

                        // Interpret archive needed as a boolean
                        let archive_needed = match x.archive_needed.as_str() {
                            "true" => true,
                            "false" => false,
                            _ => {
                                panic!("This should never be!")
                            }
                        };
                        let error_response = match x.error_response.as_str() {
                            "true" => true,
                            "false" => false,
                            _ => {
                                panic!("This should never be!")
                            }
                        };

                        // Add up to archive requests and error responses
                        // TODO: Gotta double check if errors & archive is based on frontend requests, or other metrics
                        if x._field == "frontend_requests" && archive_needed {
                            archive_requests += x._value as u64 // This is the number of requests
                        }
                        if x._field == "frontend_requests" && error_response {
                            error_responses += x._value as u64
                        }
                    }

                    out.insert("archive_request".to_owned(), json!(archive_requests));
                    out.insert("error_response".to_owned(), json!(error_responses));

                    json!(out)
                })
                .collect::<Vec<_>>()
        }
        StatType::Detailed => {
            let influx_responses: Vec<DetailedRpcAccounting> = influxdb_client
                .query::<DetailedRpcAccounting>(Some(query))
                .await?;
            info!("Influx responses are {:?}", &influx_responses);
            for res in &influx_responses {
                info!("Resp is: {:?}", res);
            }

            // Group by all fields together ..
            influx_responses
                .into_iter()
                .map(|x| ((x._time.clone(), x.method.clone()), x))
                .into_group_map()
                .into_iter()
                .map(|(group, grouped_items)| {
                    // Now put all the fields next to each other
                    // (there will be exactly one field per timestamp, but we want to arrive at a new object)
                    let mut out = HashMap::new();
                    // Could also add a timestamp

                    let mut archive_requests = 0;
                    let mut error_responses = 0;

                    // Should probably move this outside ... (?)
                    let method = group.1;
                    out.insert("method".to_owned(), json!(method));

                    for x in grouped_items {
                        info!("Iterating over grouped item {:?}", x);

                        let key = format!("total_{}", x._field).to_string();
                        info!("Looking at: {:?}", key);

                        // Insert it once, and then fix it
                        match out.get_mut(&key) {
                            Some(existing) => {
                                match existing {
                                    Value::Number(old_value) => {
                                        // unwrap will error when someone has too many credits ..
                                        let old_value = old_value.as_i64().unwrap();
                                        warn!("Old value is {:?}", old_value);
                                        *existing = serde_json::Value::Number(Number::from(
                                            old_value + x._value,
                                        ));
                                        warn!("New value is {:?}", old_value);
                                    }
                                    _ => {
                                        panic!("Should be nothing but a number")
                                    }
                                };
                            }
                            None => {
                                warn!("Does not exist yet! Insert new!");
                                out.insert(key, serde_json::Value::Number(Number::from(x._value)));
                            }
                        };

                        if !out.contains_key("query_window_timestamp") {
                            out.insert(
                                "query_window_timestamp".to_owned(),
                                // serde_json::Value::Number(x.time.timestamp().into())
                                json!(x._time.timestamp()),
                            );
                        }

                        // Interpret archive needed as a boolean
                        let archive_needed = match x.archive_needed.as_str() {
                            "true" => true,
                            "false" => false,
                            _ => {
                                panic!("This should never be!")
                            }
                        };
                        let error_response = match x.error_response.as_str() {
                            "true" => true,
                            "false" => false,
                            _ => {
                                panic!("This should never be!")
                            }
                        };

                        // Add up to archive requests and error responses
                        // TODO: Gotta double check if errors & archive is based on frontend requests, or other metrics
                        if x._field == "frontend_requests" && archive_needed {
                            archive_requests += x._value as i32 // This is the number of requests
                        }
                        if x._field == "frontend_requests" && error_response {
                            error_responses += x._value as i32
                        }
                    }

                    out.insert("archive_request".to_owned(), json!(archive_requests));
                    out.insert("error_response".to_owned(), json!(error_responses));

                    json!(out)
                })
                .collect::<Vec<_>>()
        }
    };

    // I suppose archive requests could be either gathered by default (then summed up), or retrieved on a second go.
    // Same with error responses ..
    let mut response_body = HashMap::new();
    response_body.insert(
        "num_items",
        serde_json::Value::Number(datapoints.len().into()),
    );
    response_body.insert("result", serde_json::Value::Array(datapoints));
    response_body.insert(
        "query_window_seconds",
        serde_json::Value::Number(query_window_seconds.into()),
    );
    response_body.insert("query_start", serde_json::Value::Number(query_start.into()));
    response_body.insert("chain_id", serde_json::Value::Number(chain_id.into()));

    if user_id == 0 {
        // 0 means everyone. don't filter on user
    } else {
        // q = q.left_join(rpc_key::Entity);
        // condition = condition.add(rpc_key::Column::UserId.eq(user_id));
        response_body.insert("user_id", serde_json::Value::Number(user_id.into()));
    }

    // Also optionally add the rpc_key_id:
    if let Some(rpc_key_id) = params.get("rpc_key_id") {
        let rpc_key_id = rpc_key_id
            .parse::<u64>()
            .map_err(|e| Web3ProxyError::BadRequest("Unable to parse rpc_key_id".to_string()))?;
        response_body.insert("rpc_key_id", serde_json::Value::Number(rpc_key_id.into()));
    }

    info!("Got this far 13 {:?}", response_body);
    let response = Json(json!(response_body)).into_response();
    // Add the requests back into out

    info!("Got this far 14 {:?}", response);

    // TODO: Now impplement the proper response type

    Ok(response)
}<|MERGE_RESOLUTION|>--- conflicted
+++ resolved
@@ -96,11 +96,7 @@
 
     // Return a bad request if query_start == query_stop, because then the query is empty basically
     if query_start == query_stop {
-<<<<<<< HEAD
-        return Err(FrontendErrorResponse::BadRequest(
-=======
         return Err(Web3ProxyError::BadRequest(
->>>>>>> f0d8a0c8
             "Start and Stop date cannot be equal. Please specify a (different) start date."
                 .to_owned(),
         ));
