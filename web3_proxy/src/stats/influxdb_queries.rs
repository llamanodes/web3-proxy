--- conflicted
+++ resolved
@@ -125,7 +125,7 @@
 
         user_rpc_keys.append(&mut subuser_rpc_keys);
 
-        if user_rpc_keys.len() == 0 {
+        if user_rpc_keys.is_empty() {
             return Err(Web3ProxyError::BadRequest(
                 "User has no secret RPC keys yet".to_string(),
             ));
@@ -157,17 +157,6 @@
 
     // Fetch and request for balance
 
-<<<<<<< HEAD
-    let group = match stat_response_type {
-        StatType::DoNotTrack => {
-            return Err(Web3ProxyError::BadRequest(
-                "You can't get graphs without tracking enabled.".to_string(),
-            ))
-        }
-        StatType::Aggregated => f!(r#"|> group(columns: {group_columns})"#),
-        StatType::Detailed => "".to_string(),
-    };
-=======
     info!(
         "Query start and stop are: {:?} {:?}",
         query_start, query_stop
@@ -176,7 +165,6 @@
     info!("Query measurement is: {:?}", measurement);
     info!("Filters are: {:?}", filter_chain_id); // filter_field
     info!("window seconds are: {:?}", query_window_seconds);
->>>>>>> 34ed450f
 
     let drop_method = match stat_response_type {
         StatType::Aggregated => f!(r#"|> drop(columns: ["method"])"#),
@@ -185,13 +173,6 @@
             join_candidates.push("method".to_string());
             "".to_string()
         }
-<<<<<<< HEAD
-        // TODO: Detailed should still filter it, but just "group-by" method (call it once per each method ...
-        // Or maybe it shouldn't filter it ...
-        StatType::Detailed => "".to_string(),
-        StatType::DoNotTrack => unimplemented!(),
-=======
->>>>>>> 34ed450f
     };
     let join_candidates = f!(r#"{:?}"#, join_candidates);
 
@@ -235,67 +216,6 @@
 
     info!("Raw query to db is: {:?}", query);
     let query = Query::new(query.to_string());
-<<<<<<< HEAD
-    trace!("Query to db is: {:?}", query);
-
-    // Return a different result based on the query
-    let datapoints = match stat_response_type {
-        StatType::DoNotTrack => unimplemented!(),
-        StatType::Aggregated => {
-            let influx_responses: Vec<AggregatedRpcAccounting> = influxdb_client
-                .query::<AggregatedRpcAccounting>(Some(query))
-                .await?;
-            trace!("Influx responses are {:?}", &influx_responses);
-            for res in &influx_responses {
-                trace!("Resp is: {:?}", res);
-            }
-
-            influx_responses
-                .into_iter()
-                .map(|x| (x._time, x))
-                .into_group_map()
-                .into_iter()
-                .map(|(group, grouped_items)| {
-                    trace!("Group is: {:?}", group);
-
-                    // Now put all the fields next to each other
-                    // (there will be exactly one field per timestamp, but we want to arrive at a new object)
-                    let mut out = HashMap::new();
-                    // Could also add a timestamp
-
-                    let mut archive_requests = 0;
-                    let mut error_responses = 0;
-
-                    out.insert("method".to_owned(), json!("null"));
-
-                    for x in grouped_items {
-                        trace!("Iterating over grouped item {:?}", x);
-
-                        let key = format!("total_{}", x._field).to_string();
-                        trace!("Looking at {:?}: {:?}", key, x._value);
-
-                        // Insert it once, and then fix it
-                        match out.get_mut(&key) {
-                            Some(existing) => {
-                                match existing {
-                                    Value::Number(old_value) => {
-                                        trace!("Old value is {:?}", old_value);
-                                        // unwrap will error when someone has too many credits ..
-                                        let old_value = old_value.as_i64().unwrap();
-                                        *existing = serde_json::Value::Number(Number::from(
-                                            old_value + x._value,
-                                        ));
-                                        trace!("New value is {:?}", existing);
-                                    }
-                                    _ => {
-                                        panic!("Should be nothing but a number")
-                                    }
-                                };
-                            }
-                            None => {
-                                trace!("Does not exist yet! Insert new!");
-                                out.insert(key, serde_json::Value::Number(Number::from(x._value)));
-=======
     info!("Query to db is: {:?}", query);
 
     // Make the query and collect all data
@@ -335,7 +255,6 @@
                                     "collection".to_owned(),
                                     serde_json::Value::String("unknown".to_owned()),
                                 );
->>>>>>> 34ed450f
                             }
                         }
                         _ => {
@@ -350,28 +269,8 @@
                                 serde_json::Value::String(inner.to_string()),
                             );
                         }
-<<<<<<< HEAD
-
-                        // Interpret archive needed as a boolean
-                        let archive_needed = match x.archive_needed.as_str() {
-                            "true" => true,
-                            "false" => false,
-                            _ => unreachable!(),
-                        };
-                        let error_response = match x.error_response.as_str() {
-                            "true" => true,
-                            "false" => false,
-                            _ => unreachable!(),
-                        };
-
-                        // Add up to archive requests and error responses
-                        // TODO: Gotta double check if errors & archive is based on frontend requests, or other metrics
-                        if x._field == "frontend_requests" && archive_needed {
-                            archive_requests += x._value as u64 // This is the number of requests
-=======
                         _ => {
                             error!("_stop should always be a TimeRFC!");
->>>>>>> 34ed450f
                         }
                     };
                 } else if key == "_time" {
