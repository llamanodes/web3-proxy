--- conflicted
+++ resolved
@@ -209,15 +209,7 @@
     // TODO: move getting the param and checking the bearer token into a helper function
     if let Some(rpc_key_id) = params.get("rpc_key_id") {
         let rpc_key_id = rpc_key_id.parse::<u64>().map_err(|e| {
-<<<<<<< HEAD
-            Web3ProxyError::StatusCode(
-                StatusCode::BAD_REQUEST,
-                "Unable to parse rpc_key_id".to_string(),
-                Some(e.into()),
-            )
-=======
-            FrontendErrorResponse::BadRequest(format!("Unable to parse rpc_key_id. {:?}", e))
->>>>>>> 10413fdc
+            Web3ProxyError::BadRequest(format!("Unable to parse rpc_key_id. {:?}", e))
         })?;
 
         response_body.insert("rpc_key_id", serde_json::Value::Number(rpc_key_id.into()));
