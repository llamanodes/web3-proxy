--- conflicted
+++ resolved
@@ -4,10 +4,7 @@
 pub mod influxdb_queries;
 mod stat_buffer;
 pub use stat_buffer::{SpawnedStatBuffer, StatBuffer};
-<<<<<<< HEAD
 use std::borrow::BorrowMut;
-=======
->>>>>>> 172baabb
 use std::cmp;
 
 use crate::app::{RpcSecretKeyCache, UserBalanceCache};
@@ -20,25 +17,17 @@
 use derive_more::From;
 use entities::sea_orm_active_enums::TrackingLevel;
 use entities::{balance, referee, referrer, rpc_accounting_v2, rpc_key, user};
+use ethers::core::k256::elliptic_curve::bigint::NonZero;
 use influxdb2::models::DataPoint;
-<<<<<<< HEAD
 use log::{error, info, trace, warn};
-=======
-use log::trace;
->>>>>>> 172baabb
 use migration::sea_orm::prelude::Decimal;
-use migration::sea_orm::QuerySelect;
 use migration::sea_orm::{
-    self, ActiveModelTrait, ColumnTrait, DatabaseConnection, EntityTrait, IntoActiveModel,
-    QueryFilter, TransactionTrait,
+    self, ColumnTrait, DatabaseConnection, EntityTrait, IntoActiveModel, QueryFilter,
+    TransactionTrait,
 };
-<<<<<<< HEAD
+use migration::sea_orm::{DatabaseTransaction, QuerySelect};
 use migration::{Expr, LockType, OnConflict, Order};
 use num_traits::{clamp, clamp_min, ToPrimitive};
-=======
-use migration::{Expr, LockType, OnConflict};
-use num_traits::ToPrimitive;
->>>>>>> 172baabb
 use parking_lot::Mutex;
 use std::num::NonZeroU64;
 use std::sync::atomic::{self, Ordering};
@@ -198,6 +187,13 @@
     }
 }
 
+struct Deltas {
+    sender_available_balance_delta: Decimal,
+    sender_used_balance_delta: Decimal,
+    sender_bonus_applied: bool,
+    referrer_available_balance_delta: Decimal,
+}
+
 /// A stat that we aggregate and then store in a database.
 /// For now there is just one, but I think there might be others later
 #[derive(Debug, From)]
@@ -236,33 +232,18 @@
         self.latest_balance = stat.latest_balance;
     }
 
-    /// Check a user's balance and possibly downgrade him in the cache
-    async fn downgrade_user(self) {}
-
-    // TODO: take a db transaction instead so that we can batch?
-    async fn save_db(
-        self,
+    async fn _save_db_stats(
+        &self,
         chain_id: u64,
         db_conn: &DatabaseConnection,
-        key: RpcQueryKey,
+        key: &RpcQueryKey,
         rpc_secret_key_cache: RpcSecretKeyCache,
         user_balance_cache: UserBalanceCache,
     ) -> Web3ProxyResult<()> {
-        if key.response_timestamp == 0 {
-            return Err(Web3ProxyError::Anyhow(anyhow!(
-                "no response_timestamp! This is a bug! {:?} {:?}",
-                key,
-                self
-            )));
-        }
-
         let period_datetime = Utc.timestamp_opt(key.response_timestamp, 0).unwrap();
 
-<<<<<<< HEAD
         // TODO: Could add last balance here (can take the element from the cache, and RpcQueryKey::AuthorizationCheck)
 
-=======
->>>>>>> 172baabb
         // =============================== //
         //       UPDATE STATISTICS         //
         // =============================== //
@@ -343,267 +324,80 @@
             .exec(db_conn)
             .await?;
 
-        // =============================== //
-        // PREPARE FOR UPDATE USER BALANCE //
-        // =============================== //
-        let rpc_secret_key_id: u64 = match key.rpc_secret_key_id {
-            Some(x) => x.into(),
-            // Return early if the RPC key is not found, because then it is an anonymous user
-            None => return Ok(()),
-        };
-
-        // =============================== //
-<<<<<<< HEAD
-        //       GET ALL VARIABLES         //
-        // =============================== //
-        // Get all the variables that we might be working with
-        let txn = db_conn.begin().await?;
-
-        // (1) Get the user with that RPC key. This is also the referee
-        let sender_rpc_entity = rpc_key::Entity::find()
-            .filter(rpc_key::Column::Id.eq(rpc_secret_key_id))
-            .lock(LockType::Update)
-            .one(&txn)
+        Ok(())
+    }
+
+    async fn _get_relevant_entities(
+        &self,
+        rpc_secret_key_id: &NonZeroU64,
+        txn: &DatabaseTransaction,
+    ) -> Web3ProxyResult<(
+        rpc_key::Model,
+        balance::Model,
+        Option<(referee::Model, referrer::Model)>,
+    )> {
+        // Only calculate, and update the user balance
+        // Do not worry about referrers and all that
+        let sender_rpc_entity: rpc_key::Model = rpc_key::Entity::find()
+            .filter(rpc_key::Column::Id.eq(rpc_secret_key_id.get()))
+            .one(txn)
+            .await?
+            .context("We previous checked that the id exists, this is likely some race condition, or it just got deleted!")?;
+
+        let sender_balance: balance::Model = balance::Entity::find()
+            .filter(balance::Column::UserId.eq(sender_rpc_entity.user_id))
+            .one(txn)
             .await?
             .ok_or(Web3ProxyError::BadRequest(
                 "Could not find rpc key in db".into(),
             ))?;
 
-        let sender_balance = balance::Entity::find()
-            .filter(balance::Column::UserId.eq(sender_rpc_entity.user_id))
-            .lock(LockType::Update)
-            .one(&txn)
-            .await?
-            .ok_or(Web3ProxyError::BadRequest(
-                format!("This user id has no balance entry! {:?}", sender_rpc_entity).into(),
-            ))?;
-
-        // TODO: Also make sure that the referrer is premium, otherwise do not assign credits
-        // This will be optional
-        let referral_objects = match referee::Entity::find()
-            .filter(referee::Column::UserId.eq(sender_rpc_entity.user_id))
-            .lock(LockType::Update)
-            .one(&txn)
-            .await?
-        {
-            Some(referee_entity) => {
-                // In this case, also fetch the referrer
-                match referrer::Entity::find()
-                    .filter(referrer::Column::Id.eq(referee_entity.used_referral_code))
-                    .lock(LockType::Update)
-                    .one(&txn)
-                    .await?
-                {
-                    Some(referrer_connection) => {
-                        // Get the referring user and their balance
-                        let referrer_user_entity = user::Entity::find()
-                            .filter(user::Column::Id.eq(referrer_connection.user_id))
-                            .lock(LockType::Update)
-                            .one(&txn)
-                            .await?
-                            .ok_or(Web3ProxyError::BadRequest(
-                                "Could not find rpc key in db".into(),
-                            ))?;
-                        // And their bala
-                        let referrer_balance_entity = balance::Entity::find()
-                            .filter(balance::Column::UserId.eq(referrer_connection.user_id))
-                            .lock(LockType::Update)
-                            .one(&txn)
-                            .await?
-                            .ok_or(Web3ProxyError::BadRequest(
-                                format!(
-                                    "This user id has no balance entry! {:?}",
-                                    sender_rpc_entity
-                                )
-                                .into(),
-                            ))?;
-                        Some((
-                            referee_entity,
-                            referrer_user_entity,
-                            referrer_balance_entity,
-                        ))
-                    }
-                    None => None,
-                }
-            }
-            None => None,
-        };
-
-        // =============================== //
-        //    UPDATE CALLER BALANCE        //
-        // =============================== //
-        // Update is regardless of referrals
-
-        // I think I can update the balance naively now basically
-        let mut active_sender_balance = sender_balance.clone().into_active_model();
-        active_sender_balance.available_balance = sea_orm::Set(cmp::max(
-            Decimal::from(0),
-            sender_balance.available_balance - self.sum_credits_used,
-        ));
-        active_sender_balance.used_balance =
-            sea_orm::Set(sender_balance.available_balance + self.sum_credits_used);
-
-        // ================================= //
-        // UPDATE REFERRER & REFEREE BALANCE //
-        // ================================= //
-        // Only branch into this if the referrer logic applies, i.e. if a referral logic applies
-        if let Some((referee_entity, referrer_user_entity, referrer_balance)) = referral_objects {
-            // update the referrer balance
-            // Turn everything into active models that we can modify
-            let referee_balance = active_sender_balance;
-            let mut active_referee_balance = referee_balance.clone().into_active_model();
-            let mut active_referee_entity = referee_entity.clone().into_active_model();
-            let mut active_referrer_balance = referrer_balance.clone().into_active_model();
-
-            // If the credits have not yet been applied to the referee, apply 10M credits / $100.00 USD worth of credits.
-            // TODO: Hardcode this parameter also in config, so it's easier to tune
-            if !referee_entity.credits_applied_for_referee
-                && (referee_balance.used_balance.unwrap() + self.sum_credits_used)
-                    >= Decimal::from(100)
+        // I think one lock here is fine, because only one server has access to the "credits_applied_for_referee" entry
+        let referral_objects: Option<(referee::Model, referrer::Model)> =
+            match referee::Entity::find()
+                .filter(referee::Column::UserId.eq(sender_rpc_entity.user_id))
+                .lock(LockType::Update)
+                .find_also_related(referrer::Entity)
+                .one(txn)
+                .await?
             {
-                active_referee_balance.available_balance =
-                    sea_orm::Set(referee_balance.available_balance.unwrap() + Decimal::from(100));
-                active_referee_entity.credits_applied_for_referee = sea_orm::Set(true);
-                active_referee_balance.save(&txn).await?;
-            }
-
-            // Also apply some (10%) credits to the referrer if the referral is not too old
-            let now = Utc::now();
-            let valid_until = DateTime::<Utc>::from_utc(referee_entity.referral_start_date, Utc)
-                .checked_add_months(Months::new(12))
-                .unwrap();
-
-            if now <= valid_until {
-                active_referrer_balance.available_balance = sea_orm::Set(
-                    referrer_balance.available_balance
-                        + self.sum_credits_used / Decimal::new(10, 0),
-                );
-                // Also record how much the current referrer has "provided" / "gifted" away
-                active_referee_entity.credits_applied_for_referrer = sea_orm::Set(
-                    referee_entity.credits_applied_for_referrer + self.sum_credits_used,
-                );
-                active_referrer_balance.save(&txn).await?;
-            }
-            // Do this if anything has changed, otherwise it's redundant
-            // We start the transaction anyways though, so that's fine
-            active_referee_entity.save(&txn).await?;
-        }
-
-        // ============================================================= //
-        //  INVALIDATE USER CACHE FOR CALCULATION IF BALANCE IS TOO LOW  //
-        // ============================================================= //
-        // Gotta update the balance in authorization checks ...
-
-        // Invalidate cache if user is below 10$ credits (premium downgrade condition)
-        // Reduce credits if there was no issue
-        // This is not atomic, so this may be an issue because it's not sequentially consistent across threads
-        // It is a good-enough approximation though, and if the TTL for the balance cache is high enough, this should be ok
-        // TODO: Ask about feedback here, prob cache with no modification, and some read-write may be more accurate ...
-        // TODO: We already cal balance above as well, but here we primarily rely on the cache. It's probably fine ...
-        let latest_balance = match NonZeroU64::try_from(sender_rpc_entity.user_id) {
-            Err(_) => Arc::new(RwLock::new(Decimal::default())),
-            Ok(x) => {
-                user_balance_cache
-                    .get_or_insert_async(&x, async move {
-                        Arc::new(RwLock::new(sender_balance.available_balance))
-                    })
-                    .await
-            }
-        };
-        // Lock it, subtract and max it
-        let mut latest_balance = latest_balance.write().await;
-        // Double check that this copies correctly (the underlying value, not the reference)
-        let balance_before = (*latest_balance).clone();
-        // Now modify the balance
-        *latest_balance = *latest_balance - self.sum_credits_used;
-        if *latest_balance < Decimal::from(0) {
-            *latest_balance = Decimal::from(0);
-        }
-
-        // Also check if the referrer is premium (thought above 10$ will always be treated as premium at least)
-        // Should only refresh cache if the premium threshold is crossed
-        if balance_before >= self.sum_credits_used && *latest_balance < self.sum_credits_used {
-            let rpc_keys = rpc_key::Entity::find()
-                .filter(rpc_key::Column::UserId.eq(sender_rpc_entity.user_id))
-                .all(&txn)
-                .await?;
-
-            for rpc_key_entity in rpc_keys {
-                // TODO: Not sure which one was inserted, just delete both ...
-                rpc_secret_key_cache.remove(&rpc_key_entity.secret_key.into());
-            }
-        }
-
-        txn.commit().await?;
-=======
-        // GET ALL (STATIC) VARIABLES      //
-        // =============================== //
-        // Get the user with that RPC key. This is also the referee
-
-        // Txn is not strictly necessary, but still good to keep things consistent across tables
-        let txn = db_conn.begin().await?;
-
-        let sender_rpc_entity = rpc_key::Entity::find()
-            .filter(rpc_key::Column::Id.eq(rpc_secret_key_id))
-            .one(&txn)
-            .await?
-            .context("We previous checked that the id exists, this is likely some race condition, or it just got deleted!")?;
-
-        // (1) Do some general bookkeeping on the user
-        if self.sum_credits_used == 0.into() {
-            // return early because theres no need to touch the balance table
-            return Ok(());
-        }
-
-        let sender_balance = balance::Entity::find()
-            .filter(balance::Column::UserId.eq(sender_rpc_entity.user_id))
-            .one(db_conn)
-            .await?
-            .ok_or(Web3ProxyError::BadRequest(
-                "Could not find rpc key in db".into(),
-            ))?;
-
-        // I think one lock here is fine, because only one server has access to the "credits_applied_for_referee" entry
-        let referral_objects = match referee::Entity::find()
-            .filter(referee::Column::UserId.eq(sender_rpc_entity.user_id))
-            .lock(LockType::Update)
-            .find_also_related(referrer::Entity)
-            .one(&txn)
-            .await?
-        {
-            Some(x) => Some((
-                x.0,
-                x.1.context("Could not fine corresponding referrer code")?,
-            )),
-            None => None,
-        };
-
-        // ====================== //
-        //     INITIATE DELTAS    //
-        // ====================== //
-        // Calculate Balance Only (No referrer)
-        let mut sender_available_balance_delta = Decimal::from(-1) * self.sum_credits_used;
-        let sender_used_balance_delta = self.sum_credits_used;
-        let mut sender_bonus_applied;
-        // Calculate Referrer Bonuses
-        let mut referrer_balance_delta = Decimal::from(0);
-
-        // ============================================================ //
-        //  BASED ON REFERRERS, CALCULATE HOW MUCH SHOULD BE ATTRIBUTED //
-        // ============================================================ //
-        // If we don't lock the database as we do above on the referral_entry, we would have to do this operation on the database
+                Some(x) => Some((
+                    x.0,
+                    x.1.context("Could not fine corresponding referrer code")?,
+                )),
+                None => None,
+            };
+
+        Ok((sender_rpc_entity, sender_balance, referral_objects))
+    }
+
+    async fn _compute_balance_deltas(
+        &self,
+        referral_objects: Option<(referee::Model, referrer::Model)>,
+    ) -> Web3ProxyResult<(Deltas, Option<(referee::Model, referrer::Model)>)> {
+        // Calculate Balance Only
+        let mut deltas = Deltas {
+            sender_available_balance_delta: -self.sum_credits_used,
+            sender_used_balance_delta: self.sum_credits_used,
+            sender_bonus_applied: false,
+            referrer_available_balance_delta: Decimal::from(0),
+        };
+
+        // Calculate a bunch using referrals as well
         if let Some((referral_entity, referrer_code_entity)) = referral_objects {
-            sender_bonus_applied = referral_entity.credits_applied_for_referee;
+            deltas.sender_bonus_applied = referral_entity.credits_applied_for_referee;
 
             // Calculate if we are above the usage threshold, and apply a bonus
             // Optimally we would read this from the balance, but if we do it like this, we only have to lock a single table (much safer w.r.t. deadlocks)
+            // referral_entity.credits_applied_for_referrer * (Decimal::from(10) checks (atomically using this table only), whether the user has brought in >$100 to the referer
+            // In this case, the sender receives $100 as a bonus / gift
             if !referral_entity.credits_applied_for_referee
                 && (referral_entity.credits_applied_for_referrer * (Decimal::from(10))
                     + self.sum_credits_used)
                     >= Decimal::from(100)
             {
-                sender_available_balance_delta += Decimal::from(100);
-                sender_bonus_applied = true;
+                deltas.sender_available_balance_delta += Decimal::from(100);
+                deltas.sender_bonus_applied = true;
             }
 
             // Calculate how much the referrer should get, limited to the last 12 months
@@ -613,19 +407,65 @@
                 + Months::new(12);
 
             if now <= valid_until {
-                referrer_balance_delta += self.sum_credits_used / Decimal::new(10, 0);
-            }
-
-            // Do the referrer_entry updates
-            if referrer_balance_delta > Decimal::from(0) {
+                deltas.referrer_available_balance_delta +=
+                    self.sum_credits_used / Decimal::new(10, 0);
+            }
+
+            return Ok((deltas, Some((referral_entity, referrer_code_entity))));
+        }
+
+        Ok((deltas, None))
+    }
+
+    /// Save all referral-based objects in the database
+    async fn _update_balances_in_db(
+        &self,
+        deltas: &Deltas,
+        txn: &DatabaseTransaction,
+        sender_rpc_entity: &rpc_key::Model,
+        referral_objects: &Option<(referee::Model, referrer::Model)>,
+    ) -> Web3ProxyResult<()> {
+        // Do the user updates
+        let user_balance = balance::ActiveModel {
+            id: sea_orm::NotSet,
+            available_balance: sea_orm::Set(deltas.sender_available_balance_delta),
+            used_balance: sea_orm::Set(deltas.sender_used_balance_delta),
+            user_id: sea_orm::Set(sender_rpc_entity.user_id),
+        };
+
+        let _ = balance::Entity::insert(user_balance)
+            .on_conflict(
+                OnConflict::new()
+                    .values([
+                        (
+                            balance::Column::AvailableBalance,
+                            Expr::col(balance::Column::AvailableBalance)
+                                .add(deltas.sender_available_balance_delta),
+                        ),
+                        (
+                            balance::Column::UsedBalance,
+                            Expr::col(balance::Column::UsedBalance)
+                                .add(deltas.sender_used_balance_delta),
+                        ),
+                    ])
+                    .to_owned(),
+            )
+            .exec(txn)
+            .await?;
+
+        // Do the referrer_entry updates
+        if let Some((referral_entity, referrer_code_entity)) = referral_objects {
+            if deltas.referrer_available_balance_delta > Decimal::from(0) {
                 let referee_entry = referee::ActiveModel {
                     id: sea_orm::Unchanged(referral_entity.id),
                     referral_start_date: sea_orm::Unchanged(referral_entity.referral_start_date),
                     used_referral_code: sea_orm::Unchanged(referral_entity.used_referral_code),
                     user_id: sea_orm::Unchanged(referral_entity.user_id),
 
-                    credits_applied_for_referee: sea_orm::Set(sender_bonus_applied),
-                    credits_applied_for_referrer: sea_orm::Set(referrer_balance_delta),
+                    credits_applied_for_referee: sea_orm::Set(deltas.sender_bonus_applied),
+                    credits_applied_for_referrer: sea_orm::Set(
+                        deltas.referrer_available_balance_delta,
+                    ),
                 };
                 referee::Entity::insert(referee_entry)
                     .on_conflict(
@@ -635,82 +475,184 @@
                                     referee::Column::CreditsAppliedForReferee,
                                     // Make it a "Set"
                                     Expr::col(referee::Column::CreditsAppliedForReferee)
-                                        .eq(sender_bonus_applied),
+                                        .eq(deltas.sender_bonus_applied),
                                 ),
                                 (
                                     referee::Column::CreditsAppliedForReferrer,
                                     Expr::col(referee::Column::CreditsAppliedForReferrer)
-                                        .add(referrer_balance_delta),
+                                        .add(deltas.referrer_available_balance_delta),
                                 ),
                             ])
                             .to_owned(),
                     )
-                    .exec(&txn)
+                    .exec(txn)
                     .await?
                     .last_insert_id;
-            }
-        }
-
-        // ================================= //
-        //  UPDATE REFERRER & USER BALANCE   //
-        // ================================= //
-        let user_balance = balance::ActiveModel {
-            id: sea_orm::NotSet,
-            available_balance: sea_orm::Set(sender_available_balance_delta),
-            used_balance: sea_orm::Set(sender_used_balance_delta),
-            user_id: sea_orm::Set(sender_rpc_entity.user_id),
-        };
-
-        let _ = balance::Entity::insert(user_balance)
-            .on_conflict(
-                OnConflict::new()
-                    .values([
-                        (
-                            balance::Column::AvailableBalance,
-                            Expr::col(balance::Column::AvailableBalance)
-                                .add(sender_available_balance_delta),
-                        ),
-                        (
-                            balance::Column::UsedBalance,
-                            Expr::col(balance::Column::UsedBalance).add(sender_used_balance_delta),
-                        ),
-                    ])
-                    .to_owned(),
-            )
-            .exec(&txn)
-            .await?
-            .last_insert_id;
-
-        if referrer_balance_delta > Decimal::from(0) {
-            let user_balance = balance::ActiveModel {
-                id: sea_orm::NotSet,
-                available_balance: sea_orm::Set(referrer_balance_delta),
-                used_balance: sea_orm::Set(Decimal::from(0)),
-                user_id: sea_orm::Set(sender_rpc_entity.user_id),
-            };
-
-            let _ = balance::Entity::insert(user_balance)
-                .on_conflict(
-                    OnConflict::new()
-                        .values([(
-                            balance::Column::AvailableBalance,
-                            Expr::col(balance::Column::AvailableBalance)
-                                .add(referrer_balance_delta),
-                        )])
-                        .to_owned(),
-                )
-                .exec(&txn)
-                .await?
-                .last_insert_id;
-        }
-
-        // ================================ //
-        // TODO: REFRESH USER ROLE IN CACHE //
-        // ================================ //
+
+                let user_balance = balance::ActiveModel {
+                    id: sea_orm::NotSet,
+                    available_balance: sea_orm::Set(deltas.referrer_available_balance_delta),
+                    used_balance: sea_orm::Set(Decimal::from(0)),
+                    user_id: sea_orm::Set(referral_entity.user_id),
+                };
+
+                let _ = balance::Entity::insert(user_balance)
+                    .on_conflict(
+                        OnConflict::new()
+                            .values([(
+                                balance::Column::AvailableBalance,
+                                Expr::col(balance::Column::AvailableBalance)
+                                    .add(deltas.referrer_available_balance_delta),
+                            )])
+                            .to_owned(),
+                    )
+                    .exec(txn)
+                    .await?;
+            }
+        };
+        Ok(())
+    }
+
+    /// Update & Invalidate cache if user is below 10$ credits (premium downgrade condition)
+    /// Reduce credits if there was no issue
+    /// This is not atomic, so this may be an issue because it's not sequentially consistent across threads
+    /// It is a good-enough approximation though, and if the TTL for the balance cache is high enough, this should be ok
+    async fn _update_balance_in_cache(
+        &self,
+        deltas: &Deltas,
+        txn: &DatabaseTransaction,
+        sender_rpc_entity: &rpc_key::Model,
+        referral_objects: &Option<(referee::Model, referrer::Model)>,
+        rpc_secret_key_cache: RpcSecretKeyCache,
+        user_balance_cache: UserBalanceCache,
+    ) -> Web3ProxyResult<()> {
+        // ==================
+        // Modify sender balance
+        // ==================
+        let sender_latest_balance = match NonZeroU64::try_from(sender_rpc_entity.user_id) {
+            Err(_) => Err(Web3ProxyError::BadResponse(
+                "Balance is not positive, although it was previously checked to be as such!"
+                    .to_string(),
+            )),
+            // We don't do an get_or_insert, because technically we don't have the most up to date balance
+            // Also let's keep things simple in terms of writing and getting. A single place writes it, multiple places can remove / poll it
+            Ok(x) => Ok(user_balance_cache.get(&x)),
+        }?;
+        let sender_latest_balance = match sender_latest_balance {
+            Some(x) => x,
+            // If not in cache, nothing to update theoretically
+            None => return Ok(()),
+        };
+        let mut latest_balance = sender_latest_balance.write().await;
+        let balance_before = (*latest_balance).clone();
+        // Now modify the balance
+        *latest_balance = *latest_balance + deltas.sender_available_balance_delta;
+        if *latest_balance < Decimal::from(0) {
+            *latest_balance = Decimal::from(0);
+        }
+
+        // Also check if the referrer is premium (thought above 10$ will always be treated as premium at least)
+        // Should only refresh cache if the premium threshold is crossed
+        if balance_before > Decimal::from(0) && *latest_balance == Decimal::from(0) {
+            let rpc_keys = rpc_key::Entity::find()
+                .filter(rpc_key::Column::UserId.eq(sender_rpc_entity.user_id))
+                .all(txn)
+                .await?;
+
+            for rpc_key_entity in rpc_keys {
+                // TODO: Not sure which one was inserted, just delete both ...
+                rpc_secret_key_cache.remove(&rpc_key_entity.secret_key.into());
+            }
+
+            if let Ok(non_zero_user_id) = NonZeroU64::try_from(sender_rpc_entity.user_id) {
+                user_balance_cache.remove(&non_zero_user_id);
+            }
+        }
+
+        // ==================
+        // Modify referrer balance
+        // ==================
+        // If the referrer object is empty, we don't care about the cache, becase this will be fetched in a next request from the database
+        if let Some((referral_entity, _)) = referral_objects {
+            if let Ok(referrer_user_id) = NonZeroU64::try_from(referral_entity.user_id) {
+                // If the referrer object is in the cache, we just remove it from the balance cache; it will be reloaded next time
+                // Get all the RPC keys, delete them from cache
+
+                // In principle, do not remove the cache for the referrer; the next reload will trigger premium
+                // We don't touch the RPC keys at this stage for the refferer, a payment must be paid to reset those (we want to keep things simple here)
+                // Anyways, the RPC keys will be updated in 5 min (600 seconds)
+                user_balance_cache.remove(&referrer_user_id);
+            }
+        };
+
+        Ok(())
+    }
+
+    // TODO: take a db transaction instead so that we can batch?
+    async fn save_db(
+        self,
+        chain_id: u64,
+        db_conn: &DatabaseConnection,
+        key: RpcQueryKey,
+        rpc_secret_key_cache: RpcSecretKeyCache,
+        user_balance_cache: UserBalanceCache,
+    ) -> Web3ProxyResult<()> {
+        if key.response_timestamp == 0 {
+            return Err(Web3ProxyError::Anyhow(anyhow!(
+                "no response_timestamp! This is a bug! {:?} {:?}",
+                key,
+                self
+            )));
+        }
+
+        // First of all, save the statistics to the database:
+        self._save_db_stats(
+            chain_id,
+            db_conn,
+            &key,
+            rpc_secret_key_cache.clone(),
+            user_balance_cache.clone(),
+        )
+        .await?;
+
+        // Return early if no credits were used, or if user is anonymous
+        if self.sum_credits_used == 0.into() {
+            return Ok(());
+        }
+        let rpc_secret_key_id: &NonZeroU64 = match &key.rpc_secret_key_id {
+            Some(x) => x.into(),
+            None => return Ok(()),
+        };
+
+        // Start a transaction
+        let txn = db_conn.begin().await?;
+        // Fetch any items that we will be modifying
+        let (sender_rpc_entity, _sender_balance, referral_objects) =
+            self._get_relevant_entities(rpc_secret_key_id, &txn).await?;
+
+        // Compute Changes in balance for user and referrer, incl. referral logic   //
+        let (deltas, referral_objects): (Deltas, Option<(referee::Model, referrer::Model)>) =
+            self._compute_balance_deltas(referral_objects).await?;
+
+        // Update balances in the database
+        self._update_balances_in_db(&deltas, &txn, &sender_rpc_entity, &referral_objects)
+            .await?;
+
+        // Update balanaces in the cache
+        self._update_balance_in_cache(
+            &deltas,
+            &txn,
+            &sender_rpc_entity,
+            &referral_objects,
+            rpc_secret_key_cache,
+            user_balance_cache,
+        )
+        .await?;
+
+        // Finally commit the transaction in the database
         txn.commit()
             .await
             .context("Failed to update referral and balance updates")?;
->>>>>>> 172baabb
 
         Ok(())
     }
