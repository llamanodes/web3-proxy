--- conflicted
+++ resolved
@@ -439,15 +439,8 @@
                 deltas.balance_spent_excluding_free_credits = self.sum_credits_used;
             }
 
-<<<<<<< HEAD
+
             Ok((deltas, Some((referral_entity, referrer_code_entity))))
-=======
-        let user_balance = sender_balance.total_deposits + deltas.sender_bonus_balance_deposited
-            - sender_balance.total_spent_outside_free_tier;
-        // Split up the component of into how much of the paid component was used, and how much of the free component was used (anything after "balance")
-        if user_balance >= Decimal::from(0) {
-            deltas.balance_used_outside_free_tier = self.sum_credits_used;
->>>>>>> c37b3202
         } else {
             let user_balance = (sender_balance.total_deposits
                 - sender_balance.total_spent_outside_free_tier
