--- conflicted
+++ resolved
@@ -337,24 +337,24 @@
         // Txn is not strictly necessary, but still good to keep things consistent across tables
         let txn = db_conn.begin().await?;
 
-<<<<<<< HEAD
         let sender_rpc_entity = rpc_key::Entity::find()
             .filter(rpc_key::Column::Id.eq(rpc_secret_key_id))
             .one(&txn)
-=======
+            .await?
+            .context("We previous checked that the id exists, this is likely some race condition, or it just got deleted!")?;
+
         // (1) Do some general bookkeeping on the user
         if self.sum_credits_used == 0.into() {
             // return early because theres no need to touch the balance table
             return Ok(());
         }
 
-        let sender_balance = match balance::Entity::find()
-            .filter(balance::Column::UserId.eq(sender_user_id))
+        let sender_balance = balance::Entity::find()
+            .filter(balance::Column::UserId.eq(sender_rpc_entity.user_id))
             .one(db_conn)
->>>>>>> 79e52f4c
             .await?
             .ok_or(Web3ProxyError::BadRequest(
-                "Could not find rpc key in db".to_string(),
+                "Could not find rpc key in db".into(),
             ))?;
 
         // I think one lock here is fine, because only one server has access to the "credits_applied_for_referee" entry
