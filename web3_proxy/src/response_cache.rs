--- conflicted
+++ resolved
@@ -1,15 +1,9 @@
 use crate::{
-    frontend::errors::{Web3ProxyError, Web3ProxyResult},
-    jsonrpc::JsonRpcErrorData,
-    rpcs::blockchain::ArcBlock,
+    frontend::errors::Web3ProxyError, jsonrpc::JsonRpcErrorData, rpcs::blockchain::ArcBlock,
 };
 use derive_more::From;
-<<<<<<< HEAD
 use ethers::{providers::ProviderError, types::U64};
 use hashbrown::hash_map::DefaultHashBuilder;
-=======
-use ethers::providers::ProviderError;
->>>>>>> 42463428
 use quick_cache_ttl::{CacheWithTTL, Weighter};
 use serde_json::value::RawValue;
 use std::{
@@ -18,12 +12,12 @@
     num::NonZeroU32,
 };
 
-<<<<<<< HEAD
 #[derive(Clone, Debug, Eq, From)]
 pub struct JsonRpcQueryCacheKey {
     hash: u64,
     from_block_num: Option<U64>,
     to_block_num: Option<U64>,
+    cache_errors: bool,
 }
 
 impl JsonRpcQueryCacheKey {
@@ -33,27 +27,18 @@
     pub fn to_block_num(&self) -> Option<U64> {
         self.to_block_num
     }
+    pub fn cache_errors(&self) -> bool {
+        self.cache_errors
+    }
 }
 
 impl PartialEq for JsonRpcQueryCacheKey {
     fn eq(&self, other: &Self) -> bool {
         self.hash.eq(&other.hash)
     }
-    fn ne(&self, other: &Self) -> bool {
-        self.hash.ne(&other.hash)
-    }
-=======
-#[derive(Clone, Debug, From, PartialEq, Eq)]
-pub struct JsonRpcResponseCacheKey {
-    pub from_block: Option<ArcBlock>,
-    pub to_block: Option<ArcBlock>,
-    pub method: String,
-    pub params: Option<serde_json::Value>,
-    pub cache_errors: bool,
->>>>>>> 42463428
-}
-
-impl Hash for JsonRpcResponseCacheKey {
+}
+
+impl Hash for JsonRpcQueryCacheKey {
     fn hash<H: Hasher>(&self, state: &mut H) {
         // TODO: i feel like this hashes twice. oh well
         self.hash.hash(state);
@@ -90,66 +75,36 @@
             hash,
             from_block_num,
             to_block_num,
-        }
-    }
-}
-
-<<<<<<< HEAD
-pub type JsonRpcQueryCache = CacheWithTTL<
-    JsonRpcQueryCacheKey,
-    JsonRpcResponseEnum<Box<RawValue>>,
-    JsonRpcQueryWeigher,
-    DefaultHashBuilder,
->;
-=======
+            cache_errors,
+        }
+    }
+}
+
 pub type JsonRpcResponseCache =
-    CacheWithTTL<JsonRpcResponseCacheKey, JsonRpcResponseData, JsonRpcResponseWeigher>;
->>>>>>> 42463428
+    CacheWithTTL<JsonRpcQueryCacheKey, JsonRpcResponseEnum<Box<RawValue>>, JsonRpcResponseWeigher>;
 
 #[derive(Clone)]
 pub struct JsonRpcResponseWeigher;
 
-<<<<<<< HEAD
 /// TODO: we might need one that holds RawValue and one that holds serde_json::Value
 #[derive(Clone, Debug)]
 pub enum JsonRpcResponseEnum<R> {
     Result {
         value: R,
-        size: Option<NonZeroU32>,
-=======
-#[derive(Clone, Debug)]
-pub enum JsonRpcResponseData {
-    Result {
-        value: Box<RawValue>,
         num_bytes: NonZeroU32,
->>>>>>> 42463428
     },
     RpcError {
-        value: JsonRpcErrorData,
+        error_data: JsonRpcErrorData,
         num_bytes: NonZeroU32,
     },
 }
 
 // TODO: impl for other inner result types?
-impl JsonRpcResponseEnum<Box<RawValue>> {
+impl<R> JsonRpcResponseEnum<R> {
     pub fn num_bytes(&self) -> NonZeroU32 {
-        // TODO: dry this somehow
         match self {
-<<<<<<< HEAD
-            JsonRpcResponseEnum::Result { value, size } => size.unwrap_or_else(|| {
-                let size = value.get().len();
-
-                NonZeroU32::new(size.clamp(1, u32::MAX as usize) as u32).unwrap()
-            }),
-            JsonRpcResponseEnum::RpcError { value, size } => size.unwrap_or_else(|| {
-                let size = serde_json::to_string(value).unwrap().len();
-
-                NonZeroU32::new(size.clamp(1, u32::MAX as usize) as u32).unwrap()
-            }),
-=======
-            JsonRpcResponseData::Result { num_bytes, .. } => *num_bytes,
-            JsonRpcResponseData::Error { num_bytes, .. } => *num_bytes,
->>>>>>> 42463428
+            Self::Result { num_bytes, .. } => *num_bytes,
+            Self::RpcError { num_bytes, .. } => *num_bytes,
         }
     }
 }
@@ -172,29 +127,47 @@
     }
 }
 
+impl<R> TryFrom<Web3ProxyError> for JsonRpcResponseEnum<R> {
+    type Error = Web3ProxyError;
+
+    fn try_from(value: Web3ProxyError) -> Result<Self, Self::Error> {
+        match value {
+            Web3ProxyError::EthersProvider(provider_err) => {
+                let err = JsonRpcErrorData::try_from(provider_err)?;
+
+                Ok(err.into())
+            }
+            err => Err(err),
+        }
+    }
+}
+
+impl TryFrom<Result<Box<RawValue>, Web3ProxyError>> for JsonRpcResponseEnum<Box<RawValue>> {
+    type Error = Web3ProxyError;
+
+    fn try_from(value: Result<Box<RawValue>, Web3ProxyError>) -> Result<Self, Self::Error> {
+        match value {
+            Ok(x) => Ok(x.into()),
+            Err(err) => {
+                let x: Self = err.try_into()?;
+
+                Ok(x)
+            }
+        }
+    }
+}
+
 impl<R> From<JsonRpcErrorData> for JsonRpcResponseEnum<R> {
     fn from(value: JsonRpcErrorData) -> Self {
-<<<<<<< HEAD
-        Self::RpcError { value, size: None }
-    }
-}
-
-impl<R> TryFrom<Web3ProxyResult<R>> for JsonRpcResponseEnum<R> {
-    type Error = Web3ProxyError;
-
-    fn try_from(x: Web3ProxyResult<R>) -> Result<Self, Self::Error> {
-        match x {
-            Ok(x) => todo!(),
-            Err(err) => Err(err),
-        }
-=======
         // TODO: wrap the error in a complete response?
         let num_bytes = serde_json::to_string(&value).unwrap().len();
 
         let num_bytes = NonZeroU32::try_from(num_bytes as u32).unwrap();
 
-        Self::Error { value, num_bytes }
->>>>>>> 42463428
+        Self::RpcError {
+            error_data: value,
+            num_bytes,
+        }
     }
 }
 
@@ -234,29 +207,17 @@
     }
 }
 
-<<<<<<< HEAD
-/// TODO: generic type for result once num_bytes works for more things
-impl Weighter<JsonRpcQueryCacheKey, (), JsonRpcResponseEnum<Box<RawValue>>>
-    for JsonRpcQueryWeigher
-{
-    fn weight(
-        &self,
-        _key: &JsonRpcQueryCacheKey,
-        _qey: &(),
-        value: &JsonRpcResponseEnum<Box<RawValue>>,
-    ) -> NonZeroU32 {
-=======
-impl<K, Q> Weighter<K, Q, JsonRpcResponseData> for JsonRpcResponseWeigher {
-    fn weight(&self, _key: &K, _qey: &Q, value: &JsonRpcResponseData) -> NonZeroU32 {
->>>>>>> 42463428
+impl<K, Q> Weighter<K, Q, JsonRpcResponseEnum<Box<RawValue>>> for JsonRpcResponseWeigher {
+    fn weight(&self, _key: &K, _qey: &Q, value: &JsonRpcResponseEnum<Box<RawValue>>) -> NonZeroU32 {
         value.num_bytes()
     }
 }
 
 #[cfg(test)]
 mod tests {
-    use super::{JsonRpcResponseData, JsonRpcResponseWeigher};
+    use super::{JsonRpcResponseEnum, JsonRpcResponseWeigher};
     use quick_cache_ttl::CacheWithTTL;
+    use serde_json::value::RawValue;
     use std::{num::NonZeroU32, time::Duration};
 
     #[tokio::test(start_paused = true)]
@@ -264,45 +225,48 @@
         let max_item_weight = 200;
         let weight_capacity = 1_000;
 
-        let response_cache: CacheWithTTL<u32, JsonRpcResponseData, JsonRpcResponseWeigher> =
-            CacheWithTTL::new_with_weights(
-                "test",
-                5,
-                max_item_weight.try_into().unwrap(),
-                weight_capacity,
-                JsonRpcResponseWeigher,
-                Duration::from_secs(2),
-            )
-            .await;
-
-        let small_data: JsonRpcResponseData = JsonRpcResponseData::Result {
+        let test_cache: CacheWithTTL<
+            u32,
+            JsonRpcResponseEnum<Box<RawValue>>,
+            JsonRpcResponseWeigher,
+        > = CacheWithTTL::new_with_weights(
+            "test",
+            5,
+            max_item_weight.try_into().unwrap(),
+            weight_capacity,
+            JsonRpcResponseWeigher,
+            Duration::from_secs(2),
+        )
+        .await;
+
+        let small_data = JsonRpcResponseEnum::Result {
             value: Default::default(),
             num_bytes: NonZeroU32::try_from(max_item_weight / 2).unwrap(),
         };
 
-        let max_sized_data = JsonRpcResponseData::Result {
+        let max_sized_data = JsonRpcResponseEnum::Result {
             value: Default::default(),
             num_bytes: NonZeroU32::try_from(max_item_weight).unwrap(),
         };
 
-        let oversized_data = JsonRpcResponseData::Result {
+        let oversized_data = JsonRpcResponseEnum::Result {
             value: Default::default(),
             num_bytes: NonZeroU32::try_from(max_item_weight * 2).unwrap(),
         };
 
-        response_cache.try_insert(0, small_data).unwrap();
-
-        response_cache.get(&0).unwrap();
-
-        response_cache.try_insert(1, max_sized_data).unwrap();
-
-        response_cache.get(&0).unwrap();
-        response_cache.get(&1).unwrap();
-
-        response_cache.try_insert(2, oversized_data).unwrap_err();
-
-        response_cache.get(&0).unwrap();
-        response_cache.get(&1).unwrap();
-        assert!(response_cache.get(&2).is_none());
+        test_cache.try_insert(0, small_data).unwrap();
+
+        test_cache.get(&0).unwrap();
+
+        test_cache.try_insert(1, max_sized_data).unwrap();
+
+        test_cache.get(&0).unwrap();
+        test_cache.get(&1).unwrap();
+
+        test_cache.try_insert(2, oversized_data).unwrap_err();
+
+        test_cache.get(&0).unwrap();
+        test_cache.get(&1).unwrap();
+        assert!(test_cache.get(&2).is_none());
     }
 }