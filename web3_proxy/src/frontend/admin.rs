--- conflicted
+++ resolved
@@ -117,16 +117,6 @@
     );
     out.insert("amount", serde_json::Value::String(amount.to_string()));
 
-<<<<<<< HEAD
-    // Get the balance row
-    let balance_entry: balance::Model = balance::Entity::find()
-        .filter(balance::Column::UserId.eq(user_entry.id))
-        .one(&db_conn)
-        .await?
-        .context("User does not have a balance row")?;
-
-    let balance_entry = balance_entry.into_active_model();
-=======
     // update balance
     let balance_entry = balance::ActiveModel {
         id: sea_orm::NotSet,
@@ -134,8 +124,6 @@
         user_id: sea_orm::Set(user_entry.id),
         ..Default::default()
     };
-
->>>>>>> 79e52f4c
     balance::Entity::insert(balance_entry)
         .on_conflict(
             OnConflict::new()
