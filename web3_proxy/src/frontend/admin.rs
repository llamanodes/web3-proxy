--- conflicted
+++ resolved
@@ -136,13 +136,9 @@
         resources: vec![],
     };
 
-<<<<<<< HEAD
+    let admin_address: Vec<u8> = admin_address.to_fixed_bytes().into();
+
     let db_conn = app.db_conn().web3_context("login requires a database")?;
-=======
-    let admin_address: Vec<u8> = admin_address.to_fixed_bytes().into();
-
-    let db_conn = app.db_conn().context("login requires a database")?;
->>>>>>> 01065ade
     let db_replica = app
         .db_replica()
         .web3_context("login requires a replica database")?;
