--- conflicted
+++ resolved
@@ -9,22 +9,6 @@
 };
 use axum_macros::debug_handler;
 use entities::{balance, increase_on_chain_balance_receipt, user};
-<<<<<<< HEAD
-use ethers::abi::{AbiEncode, ParamType};
-use ethers::types::{Address, TransactionReceipt, H256, U256};
-use ethers::utils::keccak256;
-use hashbrown::HashMap;
-use http::StatusCode;
-use log::{debug, info, trace, warn, Level};
-use migration::sea_orm::prelude::Decimal;
-use migration::sea_orm::ActiveModelTrait;
-use migration::sea_orm::ColumnTrait;
-use migration::sea_orm::EntityTrait;
-use migration::sea_orm::QueryFilter;
-use migration::sea_orm::QuerySelect;
-use migration::sea_orm::TransactionTrait;
-use migration::{sea_orm, Expr, LockType, OnConflict};
-=======
 use ethbloom::Input as BloomInput;
 use ethers::abi::{AbiEncode, ParamType};
 use ethers::types::{Address, TransactionReceipt, ValueOrArray, H256, U256};
@@ -39,7 +23,6 @@
 use num_traits::Pow;
 use payment_contracts::ierc20::IERC20;
 use payment_contracts::payment_factory::{self, PaymentFactory};
->>>>>>> 79e52f4c
 use serde_json::json;
 use std::sync::Arc;
 
@@ -101,12 +84,8 @@
             let mut out = HashMap::new();
             out.insert("amount", serde_json::Value::String(x.amount.to_string()));
             out.insert("chain_id", serde_json::Value::Number(x.chain_id.into()));
-<<<<<<< HEAD
-            out.insert("tx_hash", serde_json::Value::String(x.tx_hash.encode_hex()));
-=======
             out.insert("tx_hash", serde_json::Value::String(x.tx_hash));
             // TODO: log_index
->>>>>>> 79e52f4c
             out
         })
         .collect::<Vec<_>>();
@@ -148,13 +127,8 @@
 
     let db_conn = app.db_conn().context("query_user_stats needs a db")?;
 
-<<<<<<< HEAD
-    // Return straight false if the tx was already added ...
-    let receipt = increase_on_chain_balance_receipt::Entity::find()
-=======
     // Return early if the tx was already added
     if increase_on_chain_balance_receipt::Entity::find()
->>>>>>> 79e52f4c
         .filter(increase_on_chain_balance_receipt::Column::TxHash.eq(tx_hash.encode_hex()))
         .one(&db_conn)
         .await?
@@ -170,7 +144,7 @@
         .into_response();
 
         return Ok(response);
-    }
+    };
 
     // get the transaction receipt
     let transaction_receipt = app
@@ -180,137 +154,6 @@
             format!("transaction receipt not found for {}", tx_hash,).into(),
         ))?;
 
-<<<<<<< HEAD
-    // Just make an rpc request, idk if i need to call this super extensive code
-    let transaction_receipt: TransactionReceipt = match app
-        .balanced_rpcs
-        .wait_for_best_rpc(&authorization, None, &mut vec![], None, None, None)
-        .await
-    {
-        Ok(OpenRequestResult::Handle(handle)) => {
-            debug!("Params are: {:?}", &vec![tx_hash.encode_hex()]);
-            handle
-                .request(
-                    "eth_getTransactionReceipt",
-                    &vec![tx_hash.encode_hex()],
-                    Level::Trace.into(),
-                )
-                .await
-                // TODO: What kind of error would be here
-                .map_err(|err| Web3ProxyError::Anyhow(err.into()))
-        }
-        Ok(_) => {
-            // TODO: @Brllan Is this the right error message?
-            Err(Web3ProxyError::NoHandleReady)
-        }
-        Err(err) => {
-            log::trace!(
-                "cancelled funneling transaction {} from: {:?}",
-                tx_hash.encode_hex(),
-                err,
-            );
-            Err(err)
-        }
-    }?;
-    debug!("Transaction receipt is: {:?}", transaction_receipt);
-    let accepted_token: Address = match app
-        .balanced_rpcs
-        .wait_for_best_rpc(&authorization, None, &mut vec![], None, None, None)
-        .await
-    {
-        Ok(OpenRequestResult::Handle(handle)) => {
-            let mut accepted_tokens_request_object: serde_json::Map<String, serde_json::Value> =
-                serde_json::Map::new();
-            // We want to send a request to the contract
-            accepted_tokens_request_object.insert(
-                "to".to_owned(),
-                serde_json::Value::String(format!(
-                    "{:?}",
-                    app.config.deposit_factory_contract.clone()
-                )),
-            );
-            // We then want to include the function that we want to call
-            accepted_tokens_request_object.insert(
-                "data".to_owned(),
-                serde_json::Value::String(
-                    keccak256("get_approved_tokens()".to_owned().into_bytes()).encode_hex(),
-                ),
-                // hex::encode(
-            );
-            let params = serde_json::Value::Array(vec![
-                serde_json::Value::Object(accepted_tokens_request_object),
-                serde_json::Value::String("latest".to_owned()),
-            ]);
-            debug!("Params are: {:?}", &params);
-            let accepted_token: String = handle
-                .request("eth_call", &params, Level::Trace.into())
-                .await
-                // TODO: What kind of error would be here
-                .map_err(|err| Web3ProxyError::Anyhow(err.into()))?;
-            // Read the last
-            debug!("Accepted token response is: {:?}", accepted_token);
-            accepted_token[accepted_token.len() - 40..]
-                .parse::<Address>()
-                .map_err(|err| Web3ProxyError::Anyhow(err.into()))
-        }
-        Ok(_) => {
-            // TODO: @Brllan Is this the right error message?
-            Err(Web3ProxyError::NoHandleReady)
-        }
-        Err(err) => {
-            log::trace!(
-                "cancelled funneling transaction {} from: {:?}",
-                tx_hash.encode_hex(),
-                err,
-            );
-            Err(err)
-        }
-    }?;
-    debug!("Accepted token is: {:?}", accepted_token);
-    let decimals: u32 = match app
-        .balanced_rpcs
-        .wait_for_best_rpc(&authorization, None, &mut vec![], None, None, None)
-        .await
-    {
-        Ok(OpenRequestResult::Handle(handle)) => {
-            // Now get decimals points of the stablecoin
-            let mut token_decimals_request_object: serde_json::Map<String, serde_json::Value> =
-                serde_json::Map::new();
-            token_decimals_request_object.insert(
-                "to".to_owned(),
-                serde_json::Value::String(accepted_token.encode_hex()),
-            );
-            token_decimals_request_object.insert(
-                "data".to_owned(),
-                serde_json::Value::String(
-                    keccak256("decimals()".to_owned().into_bytes()).encode_hex(),
-                ),
-            );
-            let params = serde_json::Value::Array(vec![
-                serde_json::Value::Object(token_decimals_request_object),
-                serde_json::Value::String("latest".to_owned()),
-            ]);
-            debug!("ERC20 Decimal request params are: {:?}", &params);
-            let decimals: String = handle
-                .request("eth_call", &params, Level::Trace.into())
-                .await
-                .map_err(|err| Web3ProxyError::Anyhow(err.into()))?;
-            debug!("Decimals response is: {:?}", decimals);
-            u32::from_str_radix(&decimals[2..], 16)
-                .map_err(|err| Web3ProxyError::Anyhow(err.into()))
-        }
-        Ok(_) => {
-            // TODO: @Brllan Is this the right error message?
-            Err(Web3ProxyError::NoHandleReady)
-        }
-        Err(err) => {
-            log::trace!(
-                "cancelled funneling transaction {} from: {:?}",
-                tx_hash.encode_hex(),
-                err,
-            );
-            Err(err)
-=======
     trace!("Transaction receipt: {:#?}", transaction_receipt);
 
     // TODO: if the transaction doesn't have enough confirmations yet, add it to a queue to try again later
@@ -334,7 +177,6 @@
         // do a quick check that this transaction contains the required log
         if !transaction_receipt.logs_bloom.contains_input(bloom_input) {
             return Err(Web3ProxyError::BadRequest("no matching logs found".into()));
->>>>>>> 79e52f4c
         }
     }
 
@@ -408,76 +250,6 @@
                 payment_token_wei, payment_token_decimals, payment_token_amount
             );
 
-<<<<<<< HEAD
-        // Create a new transaction that will be used for joint transaction
-        let txn = db_conn.begin().await?;
-
-        // We must (1) lock the user and (2) lock the balance
-        // Both balance and lock must be present
-        // no need to do OnConflict with this functionality
-        // Encoding is inefficient, revisit later
-        let recipient = match user::Entity::find()
-            .filter(user::Column::Address.eq(&recipient_account.encode()[12..]))
-            .one(&txn)
-            .await?
-        {
-            Some(x) => Ok(x),
-            None => Err(Web3ProxyError::BadRequest(
-                "The user must have signed up first. They are currently not signed up!".to_string(),
-            )),
-        }?;
-
-        // For now we only accept stablecoins
-        // And we hardcode the peg (later we would have to depeg this, for example
-        // 1$ = Decimal(1) for any stablecoin
-        // TODO: Let's assume that people don't buy too much at _once_, we do support >$1M which should be fine for now
-        debug!("Arithmetic is: {:?} {:?}", amount, decimals);
-        debug!(
-            "Decimals arithmetic is: {:?} {:?}",
-            Decimal::from(amount.as_u128()),
-            Decimal::from(10_u64.pow(decimals))
-        );
-        let mut amount = Decimal::from(amount.as_u128());
-        let _ = amount.set_scale(decimals);
-        debug!("Amount is: {:?}", amount);
-
-        // Modify the users balance in the database
-        let user_balance = balance::ActiveModel {
-            id: sea_orm::NotSet,
-            available_balance: sea_orm::Set(amount),
-            used_balance: sea_orm::Set(Decimal::new(0, 0)),
-            user_id: sea_orm::Set(recipient.id),
-        };
-
-        balance::Entity::insert(user_balance)
-            .on_conflict(
-                OnConflict::new()
-                    .values([(
-                        balance::Column::AvailableBalance,
-                        Expr::col(balance::Column::AvailableBalance).add(amount),
-                    )])
-                    .to_owned(),
-            )
-            .exec(&txn)
-            .await?;
-
-        trace!("Setting tx_hash: {:?}", tx_hash);
-        let receipt = increase_on_chain_balance_receipt::ActiveModel {
-            tx_hash: sea_orm::ActiveValue::Set(tx_hash.encode_hex()),
-            chain_id: sea_orm::ActiveValue::Set(app.config.chain_id),
-            amount: sea_orm::ActiveValue::Set(amount),
-            deposit_to_user_id: sea_orm::ActiveValue::Set(recipient.id),
-            ..Default::default()
-        };
-
-        receipt.save(&txn).await?;
-        txn.commit().await?;
-        debug!("Saved to db");
-
-        let response = (
-            StatusCode::CREATED,
-            Json(json!({
-=======
             // create or update the balance
             let balance_entry = balance::ActiveModel {
                 id: sea_orm::NotSet,
@@ -511,7 +283,6 @@
             receipt.save(&txn).await?;
 
             let x = json!({
->>>>>>> 79e52f4c
                 "tx_hash": tx_hash,
                 "log_index": log_index,
                 "token": payment_token_address,
