--- conflicted
+++ resolved
@@ -13,7 +13,7 @@
 
 use crate::app::Web3ProxyApp;
 use axum::{
-    routing::{get, post},
+    routing::{get, post, put},
     Extension, Router,
 };
 use http::header::AUTHORIZATION;
@@ -164,19 +164,6 @@
             "/subuser/rpc_keys",
             get(users::subuser::get_keys_as_subuser),
         )
-<<<<<<< HEAD
-        .route("/user/login", post(users::user_login_post))
-        .route("/user", get(users::user_get).post(users::user_post))
-        .route("/user/balance", get(users::user_balance_get))
-        .route("/user/balance/:txid", post(users::user_balance_post))
-        .route(
-            "/user/keys",
-            get(users::rpc_keys_get)
-                .post(users::rpc_keys_management)
-                .put(users::rpc_keys_management),
-        )
-        .route("/user/revert_logs", get(users::user_revert_logs_get))
-=======
         .route("/user", get(users::user_get))
         .route("/user", post(users::user_post))
         .route("/user/balance", get(users::payment::user_balance_get))
@@ -194,7 +181,6 @@
             get(users::referral::user_referral_link_get),
         )
         .route("/user/revert_logs", get(users::stats::user_revert_logs_get))
->>>>>>> 34ed450f
         .route(
             "/user/stats/aggregate",
             get(users::stats::user_stats_aggregated_get),
