--- conflicted
+++ resolved
@@ -264,7 +264,6 @@
         rpcs.parse().expect("W3P-BACKEND-RPCS should always parse"),
     );
 
-<<<<<<< HEAD
     headers.insert(
         "X-W3P-BACKUP-RPC",
         backup_used
@@ -289,10 +288,9 @@
                 .expect("X-CLIENT-IP should always parse"),
         );
     }
-=======
+
     // TODO: Add to the database that the guy made a request
     // TODO: Apply referral logic if there is anything to be added
->>>>>>> ea3125e7
 
     Ok(response)
 }