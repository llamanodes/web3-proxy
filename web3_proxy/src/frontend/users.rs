--- conflicted
+++ resolved
@@ -2,13 +2,18 @@
 use super::authorization::{login_is_authorized, RpcSecretKey};
 use super::errors::{Web3ProxyError, Web3ProxyErrorContext, Web3ProxyResponse};
 use crate::app::Web3ProxyApp;
+use crate::frontend::authorization::{Authorization as InternalAuthorization, RequestMetadata};
+use crate::frontend::errors::Web3ProxyError::NoHandleReady;
 use crate::http_params::{
     get_chain_id_from_params, get_page_from_params, get_query_start_from_params,
 };
+use crate::referral_code::ReferralCode;
+use crate::rpcs::request::OpenRequestResult;
 use crate::stats::influxdb_queries::query_user_stats;
 use crate::stats::StatType;
 use crate::user_token::UserBearerToken;
 use crate::{PostLogin, PostLoginQuery};
+use anyhow::Context;
 use axum::headers::{Header, Origin, Referer, UserAgent};
 use axum::{
     extract::{Path, Query},
@@ -16,18 +21,32 @@
     response::IntoResponse,
     Extension, Json, TypedHeader,
 };
-use crate::frontend::authorization::{Authorization as InternalAuthorization, RequestMetadata};
 use axum_client_ip::InsecureClientIp;
 use axum_macros::debug_handler;
 use chrono::{TimeZone, Utc};
+use entities;
+use entities::prelude::{Referee, Referrer, UserTier};
 use entities::sea_orm_active_enums::TrackingLevel;
-use entities::{login, referrer, referee, pending_login, revert_log, rpc_key, user, user_tier, increase_balance_receipt, balance};
-use ethers::{prelude::{Address, EthEvent}, types::Bytes};
+use entities::{
+    balance, increase_balance_receipt, login, pending_login, referee, referrer, revert_log,
+    rpc_key, user, user_tier,
+};
+use ethers::abi::{AbiEncode, Error, ParamType, Token};
+use ethers::prelude::sourcemap::parse;
+use ethers::prelude::H256;
+use ethers::types::{Log, Transaction, TransactionReceipt, U256};
+use ethers::utils::hex;
+use ethers::{
+    prelude::{Address, EthEvent},
+    types::Bytes,
+};
+use futures::TryFutureExt;
 use hashbrown::HashMap;
 use http::{HeaderValue, StatusCode};
 use ipnet::IpNet;
 use itertools::Itertools;
-use log::{debug, Level, trace, warn};
+use log::{debug, trace, warn, Level};
+use migration::extension::postgres::Type;
 use migration::sea_orm::prelude::{Decimal, Uuid};
 use migration::sea_orm::{
     self, ActiveModelTrait, ColumnTrait, EntityTrait, IntoActiveModel, PaginatorTrait, QueryFilter,
@@ -39,21 +58,9 @@
 use std::ops::{Add, Div};
 use std::str::FromStr;
 use std::sync::Arc;
-use ethers::abi::{AbiEncode, Error, ParamType, Token};
-use ethers::prelude::H256;
-use ethers::prelude::sourcemap::parse;
-use ethers::types::{Log, Transaction, TransactionReceipt, U256};
-use ethers::utils::hex;
-use futures::TryFutureExt;
+use thread_fast_rng::rand;
 use time::{Duration, OffsetDateTime};
 use ulid::Ulid;
-use entities;
-use entities::prelude::{Referrer, Referee, UserTier};
-use migration::extension::postgres::Type;
-use thread_fast_rng::rand;
-use crate::frontend::errors::FrontendErrorResponse;
-use crate::referral_code::ReferralCode;
-use crate::rpcs::request::OpenRequestResult;
 
 /// `GET /user/login/:user_address` or `GET /user/login/:user_address/:message_eip` -- Start the "Sign In with Ethereum" (siwe) login flow.
 ///
@@ -257,19 +264,10 @@
             // TODO: emit a stat? if this is high something weird might be happening
             debug!("cleared expired pending_logins: {:?}", delete_result);
 
-<<<<<<< HEAD
             return Err(Web3ProxyError::EipVerificationFailed(
                 Box::new(err_1),
                 Box::new(err_191),
             ));
-=======
-            return Err(anyhow::anyhow!(
-                "both the primary and eip191 verification failed: {:#?}; {:#?}",
-                err_1,
-                err_191
-            )
-                .into());
->>>>>>> 10413fdc
         }
     }
 
@@ -279,8 +277,6 @@
         .one(db_replica.conn())
         .await?;
 
-    // .ok_or(FrontendErrorResponse::BadRequest("Login address was not previously found".to_string()))
-
     let db_conn = app.db_conn().web3_context("login requires a db")?;
 
     let (caller, user_rpc_keys, status_code) = match caller {
@@ -289,22 +285,15 @@
 
             // check the invite code
             // TODO: more advanced invite codes that set different request/minute and concurrency limits
-<<<<<<< HEAD
-            if let Some(invite_code) = &app.config.invite_code {
-                if query.invite_code.as_ref() != Some(invite_code) {
-                    return Err(Web3ProxyError::InvalidInviteCode);
-                }
-=======
             // Do nothing if app config is none (then there is basically no authentication invitation, and the user can process with a free tier ...
 
             // Prematurely return if there is no invite code, and no referral code
             // TODO: Referral code
-            if query.invite_code.is_none() || query.referral_code.is_none() {
-                return Err(anyhow::anyhow!("No invite code, nor referral code was provided").into());
+            if query.invite_code.is_none() && query.referral_code.is_none() {
+                return Err(Web3ProxyError::InvalidInviteCode);
             }
             if query.invite_code.is_some() && query.invite_code != app.config.invite_code {
-                return Err(anyhow::anyhow!("Invite code is not correct! {:?}", query).into());
->>>>>>> 10413fdc
+                return Err(Web3ProxyError::InvalidInviteCode);
             }
 
             let txn = db_conn.begin().await?;
@@ -354,11 +343,7 @@
                     .filter(referrer::Column::ReferralCode.eq(referral_code))
                     .one(db_replica.conn())
                     .await?
-                    .ok_or(
-                        FrontendErrorResponse::BadRequest(
-                            format!("The referral_link you provided does not exist {}", referral_code)
-                        )
-                    )?;
+                    .ok_or(Web3ProxyError::InvalidReferralCode)?;
 
                 // Create a new item in the database,
                 // marking this guy as the referrer (and ignoring a duplicate insert, if there is any...)
@@ -377,7 +362,6 @@
             (caller, user_rpc_keys, StatusCode::CREATED)
         }
         Some(caller) => {
-
             // Let's say that a user that exists can actually also redeem a key in retrospect...
             let txn = db_conn.begin().await?;
             // TODO: Move this into a common variable outside ...
@@ -389,11 +373,10 @@
                     .filter(referrer::Column::ReferralCode.eq(referral_code))
                     .one(db_replica.conn())
                     .await?
-                    .ok_or(
-                        FrontendErrorResponse::BadRequest(
-                            format!("The referral_link you provided does not exist {}", referral_code)
-                        )
-                    )?;
+                    .ok_or(Web3ProxyError::BadRequest(format!(
+                        "The referral_link you provided does not exist {}",
+                        referral_code
+                    )))?;
 
                 // Create a new item in the database,
                 // marking this guy as the referrer (and ignoring a duplicate insert, if there is any...)
@@ -584,19 +567,20 @@
 ) -> Web3ProxyResponse {
     let (_user, _semaphore) = app.bearer_is_authorized(bearer).await?;
 
+    // TODO: Double check this with the other endpoints again
     let db_replica = app.db_replica().context("Getting database connection")?;
 
     // Just return the balance for the user
     let user_balance = match balance::Entity::find()
-        .filter(balance::Column::UserId.eq(user.id))
+        .filter(balance::Column::UserId.eq(_user.id))
         .one(db_replica.conn())
-        .await? {
+        .await?
+    {
         Some(x) => x.available_balance,
-        None => Decimal::from(0)
-        // That means the user has no balance as of yet
-        // (user exists, but balance entry does not exist)
-        // In that case add this guy here
-        // Err(FrontendErrorResponse::BadRequest("User not found!"))
+        None => Decimal::from(0), // That means the user has no balance as of yet
+                                  // (user exists, but balance entry does not exist)
+                                  // In that case add this guy here
+                                  // Err(FrontendErrorResponse::BadRequest("User not found!"))
     };
 
     let mut response = HashMap::new();
@@ -614,14 +598,8 @@
 pub async fn user_balance_post(
     Extension(app): Extension<Arc<Web3ProxyApp>>,
     TypedHeader(Authorization(bearer)): TypedHeader<Authorization<Bearer>>,
-<<<<<<< HEAD
-) -> Web3ProxyResponse {
-    let (_user, _semaphore) = app.bearer_is_authorized(bearer).await?;
-=======
     Path(mut params): Path<HashMap<String, String>>,
-) -> FrontendResult {
->>>>>>> 10413fdc
-
+) -> Web3ProxyResponse {
     // Check that the user is logged-in and authorized. We don't need a semaphore here btw
     let (caller, _semaphore) = app.bearer_is_authorized(bearer).await?;
 
@@ -630,9 +608,9 @@
     let tx_hash: H256 = params
         .remove("tx_hash")
         // TODO: map_err so this becomes a 500. routing must be bad
-        .ok_or(
-            FrontendErrorResponse::BadRequest("You have not provided the tx_hash in which you paid in".to_string())
-        )?
+        .ok_or(Web3ProxyError::BadRequest(
+            "You have not provided the tx_hash in which you paid in".to_string(),
+        ))?
         .parse()
         .context("unable to parse tx_hash")?;
 
@@ -649,51 +627,50 @@
         .one(&db_conn)
         .await?;
     if receipt.is_some() {
-        return Err(FrontendErrorResponse::BadRequest("The transaction you provided has already been accounted for!".to_string()));
+        return Err(Web3ProxyError::BadRequest(
+            "The transaction you provided has already been accounted for!".to_string(),
+        ));
     }
     debug!("Receipt: {:?}", receipt);
     // Just iterate through all logs, and add them to the transaction list if there is any
     // Address will be hardcoded in the config
     let authorization = Arc::new(InternalAuthorization::internal(None).unwrap());
-    let transaction_receipt: TransactionReceipt = match app.balanced_rpcs.best_available_rpc(&authorization, None, &[], None, None).await {
+    let transaction_receipt: TransactionReceipt = match app
+        .balanced_rpcs
+        .best_available_rpc(&authorization, None, &[], None, None)
+        .await
+    {
         Ok(OpenRequestResult::Handle(handle)) => {
             // TODO: Figure out how to pass the transaction hash as a parameter ...
-            warn!("Params are: {:?}", &vec![format!("0x{}", hex::encode(tx_hash))]);
-            handle.request(
-                "eth_getTransactionReceipt",
-                &vec![format!("0x{}", hex::encode(tx_hash))],
-                Level::Trace.into(),
-                None
-            )
+            warn!(
+                "Params are: {:?}",
+                &vec![format!("0x{}", hex::encode(tx_hash))]
+            );
+            handle
+                .request(
+                    "eth_getTransactionReceipt",
+                    &vec![format!("0x{}", hex::encode(tx_hash))],
+                    Level::Trace.into(),
+                    None,
+                )
                 .await
-                .map_err(|err|
-                    FrontendErrorResponse::StatusCode(
-                        StatusCode::SERVICE_UNAVAILABLE,
-                        format!("Request to RPC failed! {:?}", err).to_string(),
-                        None,
-                    )
-                )
-        }
+                // TODO: What kind of error would be here
+                .map_err(|err| Web3ProxyError::Anyhow(err.into()))
+        }
+        // TODO: Probably skip this case (?)
         Ok(_) => {
             // TODO: actually retry?
-            Err(FrontendErrorResponse::StatusCode(
-                StatusCode::SERVICE_UNAVAILABLE,
-                "We retrieved no handle! Should try again!".to_string(),
-                None,
-            ))
+            // TODO: Is this the right error message?
+            Err(Web3ProxyError::NoHandleReady)
         }
         Err(err) => {
             // TODO: Just skip this part until one item responds ...
             log::trace!(
-                    "cancelled funneling transaction {} from: {:?}",
-                    tx_hash,
-                    err,
-                );
-            Err(FrontendErrorResponse::StatusCode(
-                StatusCode::SERVICE_UNAVAILABLE,
-                "We retrieved no handle! Should try again!".to_string(),
-                None,
-            ))
+                "cancelled funneling transaction {} from: {:?}",
+                tx_hash,
+                err,
+            );
+            Err(err)
         }
     }?;
     debug!("Tx receipt: {:?}", transaction_receipt);
@@ -706,10 +683,13 @@
     // I don't know how to best cover the case that there might be multiple logs inside
 
     for log in transaction_receipt.logs {
-
         warn!("Should be all from the deposit contract {:?}", log.address);
         if format!("0x{}", hex::encode(log.address)) != app.config.deposit_contract {
-            warn!("Wrong log address: {:?} {:?}", hex::encode(log.address), app.config.deposit_contract);
+            warn!(
+                "Wrong log address: {:?} {:?}",
+                hex::encode(log.address),
+                app.config.deposit_contract
+            );
             continue;
         }
 
@@ -724,19 +704,28 @@
             &[
                 // ParamType::Address,
                 // ParamType::Address,
-                ParamType::Uint(256usize)
+                ParamType::Uint(256usize),
             ],
             &log.data,
         ) {
-            Ok(tpl) => {
-                Ok(tpl.get(0).unwrap().clone().into_uint().context("Could not decode amount")?)
-            }
-            Err(err) => {
-                Err(FrontendErrorResponse::BadRequest(format!("Log could not be decoded: {:?}", err)))
-            }
+            Ok(tpl) => Ok(tpl
+                .get(0)
+                .unwrap()
+                .clone()
+                .into_uint()
+                .context("Could not decode amount")?),
+            Err(err) => Err(Web3ProxyError::BadRequest(format!(
+                "Log could not be decoded: {:?}",
+                err
+            ))),
         }?;
 
-        warn!("Coded items are: {:?} {:?} {:?}", hex::encode(recipient_account), hex::encode(token), amount);
+        warn!(
+            "Coded items are: {:?} {:?} {:?}",
+            hex::encode(recipient_account),
+            hex::encode(token),
+            amount
+        );
         // warn!("Recipient account is: ")
 
         warn!("Recipient address is: {:?}", recipient_account);
@@ -750,13 +739,12 @@
         let recipient = match user::Entity::find()
             .filter(user::Column::Address.eq(&recipient_account.encode()[12..]))
             .one(db_replica.conn())
-            .await? {
+            .await?
+        {
             Some(x) => Ok(x),
-            None => {
-                Err(FrontendErrorResponse::BadRequest(
-                    "The user must have signed up first. They are currently not signed up!".to_string()
-                ))
-            }
+            None => Err(Web3ProxyError::BadRequest(
+                "The user must have signed up first. They are currently not signed up!".to_string(),
+            )),
         }?;
 
         // Skip if the token is not of interest, otherwise add a balance to the contract (according to the amount)
@@ -785,7 +773,6 @@
         // so 1e6 = 1$ = Decimal(1)
         // TODO: Let's assume that people don't buy too much at _once_
         let amount = Decimal::from(amount.as_u128()) / Decimal::from(1e6 as u64);
-
 
         // Check if the item is in the database. If it is not, then add it into the database
         let user_balance = balance::Entity::find()
@@ -832,15 +819,21 @@
 
         // Can return here
         debug!("Returning response");
-        let response = (StatusCode::CREATED, Json(json!({
-            "tx_hash": tx_hash,
-            "amount": amount
-        }))).into_response();
+        let response = (
+            StatusCode::CREATED,
+            Json(json!({
+                "tx_hash": tx_hash,
+                "amount": amount
+            })),
+        )
+            .into_response();
         // Return early if the log was added
         return Ok(response.into());
     }
 
-    Err(FrontendErrorResponse::BadRequest("No such transaction was found, or token is not supported!".to_string()))
+    Err(Web3ProxyError::BadRequest(
+        "No such transaction was found, or token is not supported!".to_string(),
+    ))
 }
 
 /// `GET /user/keys` -- Use a bearer token to get the user's api keys and their settings.
@@ -1078,64 +1071,6 @@
     Ok(Json(uk).into_response())
 }
 
-// TODO: Make sure that the input is also inside ...
-// /// Redeems an existing referral link.
-// ///
-// #[debug_handle]
-// pub async fn user_redeem_referral_link_get(
-//     Extension(app): Extension<Arc<Web3ProxyApp>>,
-//     TypedHeader(Authorization(bearer)): TypedHeader<Authorization<Bearer>>,
-//     Query(mut params): Query<HashMap<String, String>>,
-// ) -> FrontendResult {
-//
-//     // First get the bearer token and check if the user is logged in
-//     let (user, _semaphore) = app.bearer_is_authorized(bearer).await?;
-//
-//     // Then get the input, specifically the referral link. If this does not exist, it's a bad request
-//     let referral_link: String = params
-//         .remove("referral_link")
-//         // TODO: map_err so this becomes a 500. routing must be bad
-//         .ok_or(
-//             FrontendErrorResponse::StatusCode(
-//                 StatusCode::BAD_REQUEST,
-//                 "You called the referral link endpoint, but have not provided a referral_link".to_string(),
-//                 None,
-//             )
-//         )?
-//         .parse()
-//         .context("unable to parse address")?;
-//
-//     // Check if this referral link exists
-//     let db_replica = app
-//         .db_replica()
-//         .context("getting replica db for user's revert logs")?;
-//
-//     // Turn this into an active model that we can modify ...
-//     let user_referrer: Referral = refferal::Entity::find()
-//         .filter(refferal::Column::ReferralCode.eq(referral_link))
-//         .one(db_replica.conn())
-//         .await?
-//         .ok_or(
-//             FrontendErrorResponse::StatusCode(
-//                 StatusCode::BAD_REQUEST,
-//                 fmt!("The referral_link you provided does not exist {}", referral_code),
-//                 None,
-//             )
-//         )?;
-//
-//     // Get or create this user ...
-//     // Check if this user if premium, if not, return ...
-//
-//     // Add this user to the table of users (create, or write the used referral link).
-//     // user_referrer.used_referral_code =
-//     // TODO: Make sure that the invite link does not already redeem the login ...
-//
-//
-//     // Do nothing else for now, as the credit condition is only activated if enough credits are added
-//
-//     let db_conn = app.db_conn()?;
-// }
-
 /// Create or get the existing referral link.
 /// This is the link that the user can share to third parties, and get credits.
 /// Applies to premium users only
@@ -1144,8 +1079,7 @@
     Extension(app): Extension<Arc<Web3ProxyApp>>,
     TypedHeader(Authorization(bearer)): TypedHeader<Authorization<Bearer>>,
     Query(params): Query<HashMap<String, String>>,
-) -> FrontendResult {
-
+) -> Web3ProxyResponse {
     // First get the bearer token and check if the user is logged in
     let (user, _semaphore) = app.bearer_is_authorized(bearer).await?;
 
@@ -1158,12 +1092,16 @@
         .filter(user_tier::Column::Id.eq(user.user_tier_id))
         .one(db_replica.conn())
         .await?
-        .ok_or(FrontendErrorResponse::BadRequest("Could not find user in db although bearer token is there!".to_string()))?;
+        .ok_or(Web3ProxyError::BadRequest(
+            "Could not find user in db although bearer token is there!".to_string(),
+        ))?;
 
     warn!("User tier is: {:?}", user_tier);
     // TODO: This shouldn't be hardcoded. Also, it should be an enum, not sth like this ...
     if user_tier.id < 2 {
-        return Err(anyhow::anyhow!("User is not premium. Must be premium to create referrals.").into());
+        return Err(
+            anyhow::anyhow!("User is not premium. Must be premium to create referrals.").into(),
+        );
     }
 
     // Then get the referral token
@@ -1175,7 +1113,6 @@
     let (referral_code, status_code) = match user_referrer {
         Some(x) => (x.referral_code, StatusCode::OK),
         None => {
-
             // Connect to the database for mutable write
             let db_conn = app.db_conn().context("getting db_conn")?;
 
@@ -1203,7 +1140,6 @@
     Ok(response)
 }
 
-
 /// `GET /user/revert_logs` -- Use a bearer token to get the user's revert logs.
 #[debug_handler]
 pub async fn user_revert_logs_get(
