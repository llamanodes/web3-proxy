--- conflicted
+++ resolved
@@ -5,11 +5,7 @@
 use crate::http_params::{
     get_chain_id_from_params, get_page_from_params, get_query_start_from_params,
 };
-<<<<<<< HEAD
 use crate::stats::influxdb_queries::query_user_stats;
-=======
-use crate::stats::db_queries::query_user_stats;
->>>>>>> ea3125e7
 use crate::stats::StatType;
 use crate::user_token::UserBearerToken;
 use crate::{PostLogin, PostLoginQuery};
@@ -26,13 +22,8 @@
 use axum_macros::debug_handler;
 use chrono::{TimeZone, Utc};
 use entities::sea_orm_active_enums::TrackingLevel;
-<<<<<<< HEAD
-use entities::{login, pending_login, revert_log, rpc_key, user};
-use ethers::{prelude::Address, types::Bytes};
-=======
-use entities::{login, pending_login, referrer, referee, revert_log, rpc_key, user, user_tier, increase_balance_receipt, balance};
+use entities::{login, referrer, referee, pending_login, revert_log, rpc_key, user, user_tier, increase_balance_receipt, balance};
 use ethers::{prelude::{Address, EthEvent}, types::Bytes};
->>>>>>> ea3125e7
 use hashbrown::HashMap;
 use http::{HeaderValue, StatusCode};
 use ipnet::IpNet;
@@ -179,28 +170,6 @@
     Ok(message.into_response())
 }
 
-<<<<<<< HEAD
-=======
-/// Query params for our `post_login` handler.
-#[derive(Debug, Deserialize)]
-pub struct PostLoginQuery {
-    /// While we are in alpha/beta, we require users to supply an invite code.
-    /// The invite code (if any) is set in the application's config.
-    /// This may eventually provide some sort of referral bonus.
-    pub invite_code: Option<String>,
-    pub referral_code: Option<String>
-}
-
-/// JSON body to our `post_login` handler.
-/// Currently only siwe logins that send an address, msg, and sig are allowed.
-/// Email/password and other login methods are planned.
-#[derive(Debug, Deserialize)]
-pub struct PostLogin {
-    sig: String,
-    msg: String,
-}
-
->>>>>>> ea3125e7
 /// `POST /user/login` - Register or login by posting a signed "siwe" message.
 /// It is recommended to save the returned bearer token in a cookie.
 /// The bearer token can be used to authenticate other requests, such as getting the user's stats or modifying the user's profile.
@@ -625,10 +594,6 @@
 /// `POST /user/balance/:tx_hash` -- Manually process a confirmed txid to update a user's balance.
 ///
 /// We will subscribe to events to watch for any user deposits, but sometimes events can be missed.
-<<<<<<< HEAD
-///
-=======
->>>>>>> ea3125e7
 /// TODO: change this. just have a /tx/:txhash that is open to anyone. rate limit like we rate limit /login
 #[debug_handler]
 pub async fn user_balance_post(
@@ -1079,7 +1044,6 @@
 
     Ok(Json(uk).into_response())
 }
-
 
 // TODO: Make sure that the input is also inside ...
 // /// Redeems an existing referral link.
