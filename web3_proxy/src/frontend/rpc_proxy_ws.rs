--- conflicted
+++ resolved
@@ -313,21 +313,17 @@
     let (response_sender, response_receiver) = flume::unbounded::<Message>();
 
     tokio::spawn(write_web3_socket(response_receiver, ws_tx));
-<<<<<<< HEAD
     tokio::spawn(read_web3_socket(app, authorization, ws_rx, response_sender));
-=======
-    tokio::spawn(read_web3_socket(
-        app,
-        authorization,
-        ws_rx,
-        response_sender,
-        proxy_mode,
-    ));
+    // tokio::spawn(read_web3_socket(
+    //     app,
+    //     authorization,
+    //     ws_rx,
+    //     response_sender,
+    //     proxy_mode,
+    // ));
 
     // TODO: Add to the database that the guy made a request
     // TODO: Apply referral logic if there is anything to be added
-
->>>>>>> ea3125e7
 }
 
 /// websockets support a few more methods than http clients
