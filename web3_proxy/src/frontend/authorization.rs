//! Utilities for authorization of logged in and anonymous users.

use super::rpc_proxy_ws::ProxyMode;
use crate::app::{AuthorizationChecks, Web3ProxyApp, APP_USER_AGENT};
use crate::errors::{Web3ProxyError, Web3ProxyErrorContext, Web3ProxyResult};
use crate::jsonrpc::{JsonRpcForwardedResponse, JsonRpcRequest};
use crate::rpcs::one::Web3Rpc;
use crate::stats::{AppStat, BackendRequests, RpcQueryStats};
use crate::user_token::UserBearerToken;
use anyhow::Context;
use atomic_float::AtomicF64;
use axum::headers::authorization::Bearer;
use axum::headers::{Header, Origin, Referer, UserAgent};
use chrono::Utc;
use core::fmt;
use deferred_rate_limiter::DeferredRateLimitResult;
use derive_more::From;
use entities::sea_orm_active_enums::TrackingLevel;
use entities::{balance, login, rpc_key, user, user_tier};
use ethers::types::{Bytes, U64};
use ethers::utils::keccak256;
use futures::TryFutureExt;
use hashbrown::HashMap;
use http::HeaderValue;
use ipnet::IpNet;
use log::{error, trace, warn};
use migration::sea_orm::prelude::Decimal;
use migration::sea_orm::{ColumnTrait, DatabaseConnection, EntityTrait, QueryFilter};
use num_traits::ToPrimitive;
use rdkafka::message::{Header as KafkaHeader, OwnedHeaders as KafkaOwnedHeaders, OwnedMessage};
use rdkafka::producer::{FutureProducer, FutureRecord};
use rdkafka::util::Timeout as KafkaTimeout;
use redis_rate_limiter::redis::AsyncCommands;
use redis_rate_limiter::RedisRateLimitResult;
use std::convert::Infallible;
use std::fmt::Display;
use std::hash::{Hash, Hasher};
use std::mem;
use std::num::NonZeroU64;
use std::sync::atomic::{self, AtomicBool, AtomicI64, AtomicU64, AtomicUsize};
use std::time::Duration;
use std::{net::IpAddr, str::FromStr, sync::Arc};
use tokio::sync::{OwnedSemaphorePermit, Semaphore};
use tokio::task::JoinHandle;
use tokio::time::Instant;
use ulid::Ulid;
use uuid::Uuid;

/// This lets us use UUID and ULID while we transition to only ULIDs
#[derive(Copy, Clone, Debug, Eq, PartialEq, serde::Deserialize, serde::Serialize)]
pub enum RpcSecretKey {
    Ulid(Ulid),
    Uuid(Uuid),
}

/// TODO: should this have IpAddr and Origin or AuthorizationChecks?
#[derive(Debug)]
pub enum RateLimitResult {
    Allowed(Authorization, Option<OwnedSemaphorePermit>),
    RateLimited(
        Authorization,
        /// when their rate limit resets and they can try more requests
        Option<Instant>,
    ),
    /// This key is not in our database. Deny access!
    UnknownKey,
}

#[derive(Clone, Debug)]
pub enum AuthorizationType {
    Internal,
    Frontend,
}

/// TODO: include the authorization checks in this?
#[derive(Clone, Debug)]
pub struct Authorization {
    pub checks: AuthorizationChecks,
    pub db_conn: Option<DatabaseConnection>,
    pub ip: IpAddr,
    pub origin: Option<Origin>,
    pub referer: Option<Referer>,
    pub user_agent: Option<UserAgent>,
    pub authorization_type: AuthorizationType,
}

pub struct KafkaDebugLogger {
    topic: String,
    key: Vec<u8>,
    headers: KafkaOwnedHeaders,
    producer: FutureProducer,
    num_requests: AtomicUsize,
    num_responses: AtomicUsize,
}

impl Hash for RpcSecretKey {
    fn hash<H: Hasher>(&self, state: &mut H) {
        let x = match self {
            Self::Ulid(x) => x.0,
            Self::Uuid(x) => x.as_u128(),
        };

        x.hash(state);
    }
}

impl fmt::Debug for KafkaDebugLogger {
    fn fmt(&self, f: &mut fmt::Formatter<'_>) -> fmt::Result {
        f.debug_struct("KafkaDebugLogger")
            .field("topic", &self.topic)
            .finish_non_exhaustive()
    }
}

type KafkaLogResult = Result<(i32, i64), (rdkafka::error::KafkaError, OwnedMessage)>;

impl KafkaDebugLogger {
    fn try_new(
        app: &Web3ProxyApp,
        authorization: Arc<Authorization>,
        head_block_num: Option<&U64>,
        kafka_topic: &str,
        request_ulid: Ulid,
    ) -> Option<Arc<Self>> {
        let kafka_producer = app.kafka_producer.clone()?;

        let kafka_topic = kafka_topic.to_string();

        let rpc_secret_key_id = authorization
            .checks
            .rpc_secret_key_id
            .map(|x| x.get())
            .unwrap_or_default();

        let kafka_key =
            rmp_serde::to_vec(&rpc_secret_key_id).expect("ids should always serialize with rmp");

        let chain_id = app.config.chain_id;

        let head_block_num = head_block_num
            .copied()
            .or_else(|| app.balanced_rpcs.head_block_num());

        // TODO: would be nice to have the block hash too

        // another item is added with the response, so initial_capacity is +1 what is needed here
        let kafka_headers = KafkaOwnedHeaders::new_with_capacity(6)
            .insert(KafkaHeader {
                key: "rpc_secret_key_id",
                value: authorization
                    .checks
                    .rpc_secret_key_id
                    .map(|x| x.to_string())
                    .as_ref(),
            })
            .insert(KafkaHeader {
                key: "ip",
                value: Some(&authorization.ip.to_string()),
            })
            .insert(KafkaHeader {
                key: "request_ulid",
                value: Some(&request_ulid.to_string()),
            })
            .insert(KafkaHeader {
                key: "head_block_num",
                value: head_block_num.map(|x| x.to_string()).as_ref(),
            })
            .insert(KafkaHeader {
                key: "chain_id",
                value: Some(&chain_id.to_le_bytes()),
            });

        // save the key and headers for when we log the response
        let x = Self {
            topic: kafka_topic,
            key: kafka_key,
            headers: kafka_headers,
            producer: kafka_producer,
            num_requests: 0.into(),
            num_responses: 0.into(),
        };

        let x = Arc::new(x);

        Some(x)
    }

    fn background_log(&self, payload: Vec<u8>) -> JoinHandle<KafkaLogResult> {
        let topic = self.topic.clone();
        let key = self.key.clone();
        let producer = self.producer.clone();
        let headers = self.headers.clone();

        let f = async move {
            let record = FutureRecord::to(&topic)
                .key(&key)
                .payload(&payload)
                .headers(headers);

            let produce_future =
                producer.send(record, KafkaTimeout::After(Duration::from_secs(5 * 60)));

            let kafka_response = produce_future.await;

            if let Err((err, msg)) = kafka_response.as_ref() {
                error!("produce kafka request: {} - {:?}", err, msg);
                // TODO: re-queue the msg? log somewhere else like a file on disk?
                // TODO: this is bad and should probably trigger an alarm
            };

            kafka_response
        };

        tokio::spawn(f)
    }

    /// for opt-in debug usage, log the request to kafka
    /// TODO: generic type for request
    pub fn log_debug_request(&self, request: &JsonRpcRequest) -> JoinHandle<KafkaLogResult> {
        // TODO: is rust message pack a good choice? try rkyv instead
        let payload =
            rmp_serde::to_vec(&request).expect("requests should always serialize with rmp");

        self.num_requests.fetch_add(1, atomic::Ordering::AcqRel);

        self.background_log(payload)
    }

    pub fn log_debug_response<R>(&self, response: &R) -> JoinHandle<KafkaLogResult>
    where
        R: serde::Serialize,
    {
        let payload =
            rmp_serde::to_vec(&response).expect("requests should always serialize with rmp");

        self.num_responses.fetch_add(1, atomic::Ordering::AcqRel);

        self.background_log(payload)
    }
}

#[derive(Debug)]
pub struct RequestMetadata {
    /// TODO: set archive_request during the new instead of after
    /// TODO: this is more complex than "requires a block older than X height". different types of data can be pruned differently
    pub archive_request: AtomicBool,

    pub authorization: Option<Arc<Authorization>>,

    pub request_ulid: Ulid,

    /// Size of the JSON request. Does not include headers or things like that.
    pub request_bytes: usize,

    /// users can opt out of method tracking for their personal dashboads
    /// but we still have to store the method at least temporarily for cost calculations
    pub method: Option<String>,

    /// Instant that the request was received (or at least close to it)
    /// We use Instant and not timestamps to avoid problems with leap seconds and similar issues
    pub start_instant: tokio::time::Instant,
    /// if this is empty, there was a cache_hit
    /// otherwise, it is populated with any rpc servers that were used by this request
    pub backend_requests: BackendRequests,
    /// The number of times the request got stuck waiting because no servers were synced
    pub no_servers: AtomicU64,
    /// If handling the request hit an application error
    /// This does not count things like a transcation reverting or a malformed request
    pub error_response: AtomicBool,
    /// Size in bytes of the JSON response. Does not include headers or things like that.
    pub response_bytes: AtomicU64,
    /// How many milliseconds it took to respond to the request
    pub response_millis: AtomicU64,
    /// What time the (first) response was proxied.
    /// TODO: think about how to store response times for ProxyMode::Versus
    pub response_timestamp: AtomicI64,
    /// True if the response required querying a backup RPC
    /// RPC aggregators that query multiple providers to compare response may use this header to ignore our response.
    pub response_from_backup_rpc: AtomicBool,

    /// ProxyMode::Debug logs requests and responses with Kafka
    /// TODO: maybe this shouldn't be determined by ProxyMode. A request param should probably enable this
    pub kafka_debug_logger: Option<Arc<KafkaDebugLogger>>,

    /// Cancel-safe channel for sending stats to the buffer
    pub stat_sender: Option<flume::Sender<AppStat>>,

    /// Last balance
    pub latest_balance: Arc<AtomicF64>,
}

impl Default for Authorization {
    fn default() -> Self {
        Authorization::internal(None).unwrap()
    }
}

impl Default for RequestMetadata {
    fn default() -> Self {
        Self {
            archive_request: Default::default(),
            authorization: Default::default(),
            backend_requests: Default::default(),
            error_response: Default::default(),
            kafka_debug_logger: Default::default(),
            method: Default::default(),
            no_servers: Default::default(),
            request_bytes: Default::default(),
            request_ulid: Default::default(),
            response_bytes: Default::default(),
            response_from_backup_rpc: Default::default(),
            response_millis: Default::default(),
            response_timestamp: Default::default(),
            start_instant: Instant::now(),
            stat_sender: Default::default(),
            latest_balance: Default::default(),
        }
    }
}

impl RequestMetadata {
    pub fn proxy_mode(&self) -> ProxyMode {
        self.authorization
            .as_ref()
            .map(|x| x.checks.proxy_mode)
            .unwrap_or_default()
    }
}

#[derive(From)]
pub enum RequestOrMethod<'a> {
    Request(&'a JsonRpcRequest),
    /// jsonrpc method (or similar label) and the size that the request should count as (sometimes 0)
    Method(&'a str, usize),
    RequestSize(usize),
}

impl<'a> RequestOrMethod<'a> {
    fn method(&self) -> Option<&str> {
        match self {
            Self::Request(x) => Some(&x.method),
            Self::Method(x, _) => Some(x),
            _ => None,
        }
    }

    fn jsonrpc_request(&self) -> Option<&JsonRpcRequest> {
        match self {
            Self::Request(x) => Some(x),
            _ => None,
        }
    }

    fn num_bytes(&self) -> usize {
        match self {
            RequestOrMethod::Method(_, num_bytes) => *num_bytes,
            RequestOrMethod::Request(x) => x.num_bytes(),
            RequestOrMethod::RequestSize(num_bytes) => *num_bytes,
        }
    }
}

impl<'a> From<&'a str> for RequestOrMethod<'a> {
    fn from(value: &'a str) -> Self {
        if value.is_empty() {
            Self::RequestSize(0)
        } else {
            Self::Method(value, 0)
        }
    }
}

// TODO: i think a trait is actually the right thing to use here
#[derive(From)]
pub enum ResponseOrBytes<'a> {
    Json(&'a serde_json::Value),
    Response(&'a JsonRpcForwardedResponse),
    Bytes(usize),
}

impl<'a> From<u64> for ResponseOrBytes<'a> {
    fn from(value: u64) -> Self {
        Self::Bytes(value as usize)
    }
}

impl ResponseOrBytes<'_> {
    pub fn num_bytes(&self) -> usize {
        match self {
            Self::Json(x) => serde_json::to_string(x)
                .expect("this should always serialize")
                .len(),
            Self::Response(x) => serde_json::to_string(x)
                .expect("this should always serialize")
                .len(),
            Self::Bytes(num_bytes) => *num_bytes,
        }
    }
}

impl RequestMetadata {
    pub async fn new<'a, R: Into<RequestOrMethod<'a>>>(
        app: &Web3ProxyApp,
        authorization: Arc<Authorization>,
        request: R,
        head_block_num: Option<&U64>,
    ) -> Arc<Self> {
        let request = request.into();

        let method = request.method().map(|x| x.to_string());

        let request_bytes = request.num_bytes();

        // TODO: modify the request here? I don't really like that very much. but its a sure way to get archive_request set correctly

        // TODO: add the Ulid at the haproxy or amazon load balancer level? investigate OpenTelemetry
        let request_ulid = Ulid::new();

        let kafka_debug_logger = if matches!(authorization.checks.proxy_mode, ProxyMode::Debug) {
            KafkaDebugLogger::try_new(
                app,
                authorization.clone(),
                head_block_num,
                "web3_proxy:rpc",
                request_ulid,
            )
        } else {
            None
        };

        if let Some(ref kafka_debug_logger) = kafka_debug_logger {
            if let Some(request) = request.jsonrpc_request() {
                // TODO: channels might be more ergonomic than spawned futures
                // spawned things run in parallel easier but generally need more Arcs
                kafka_debug_logger.log_debug_request(request);
            } else {
                // there probably isn't a new request attached to this metadata.
                // this happens with websocket subscriptions
            }
        }

        // Fetch the balance from the cache
        let latest_balance = match NonZeroU64::try_from(authorization.checks.user_id) {
            Err(_) => Arc::new(AtomicF64::from(0.)),
            Ok(x) => app.user_balance_cache.get(&x).unwrap_or_default(),
        };
        let x = Self {
            archive_request: false.into(),
            backend_requests: Default::default(),
            error_response: false.into(),
            kafka_debug_logger,
            no_servers: 0.into(),
            authorization: Some(authorization),
            request_bytes,
            method,
            response_bytes: 0.into(),
            response_from_backup_rpc: false.into(),
            response_millis: 0.into(),
            request_ulid,
            response_timestamp: 0.into(),
            start_instant: Instant::now(),
            stat_sender: app.stat_sender.clone(),
            latest_balance,
        };

        Arc::new(x)
    }

    pub fn backend_rpcs_used(&self) -> Vec<Arc<Web3Rpc>> {
        self.backend_requests.lock().clone()
    }

    pub fn tracking_level(&self) -> TrackingLevel {
        if let Some(authorization) = self.authorization.as_ref() {
            authorization.checks.tracking_level.clone()
        } else {
            TrackingLevel::None
        }
    }

    pub fn opt_in_method(&self) -> Option<String> {
        match self.tracking_level() {
            TrackingLevel::None | TrackingLevel::Aggregated => None,
            TrackingLevel::Detailed => self.method.clone(),
        }
    }

    pub fn take_opt_in_method(&mut self) -> Option<String> {
        match self.tracking_level() {
            TrackingLevel::None | TrackingLevel::Aggregated => None,
            TrackingLevel::Detailed => self.method.take(),
        }
    }

    pub fn try_send_stat(mut self) -> Web3ProxyResult<Option<Self>> {
        if let Some(stat_sender) = self.stat_sender.take() {
            trace!("sending stat! {:?}", self);

            let stat: RpcQueryStats = self.try_into()?;

            let stat: AppStat = stat.into();

            if let Err(err) = stat_sender.send(stat) {
                error!("failed sending stat {:?}: {:?}", err.0, err);
                // TODO: return it? that seems like it might cause an infinite loop
                // TODO: but dropping stats is bad... hmm... i guess better to undercharge customers than overcharge
            };

            Ok(None)
        } else {
            Ok(Some(self))
        }
    }

    pub fn add_response<'a, R: Into<ResponseOrBytes<'a>>>(&'a self, response: R) {
        // TODO: fetch? set? should it be None in a Mutex? or a OnceCell?
        let response = response.into();

        let num_bytes = response.num_bytes() as u64;

        self.response_bytes
            .fetch_add(num_bytes, atomic::Ordering::AcqRel);

        self.response_millis.fetch_add(
            self.start_instant.elapsed().as_millis() as u64,
            atomic::Ordering::AcqRel,
        );

        // TODO: record first or last timestamp? really, we need multiple
        self.response_timestamp
            .store(Utc::now().timestamp(), atomic::Ordering::Release);

        if let Some(kafka_debug_logger) = self.kafka_debug_logger.as_ref() {
            if let ResponseOrBytes::Response(response) = response {
                kafka_debug_logger.log_debug_response(response);
            }
        }
    }

    pub fn try_send_arc_stat(self: Arc<Self>) -> anyhow::Result<Option<Arc<Self>>> {
        match Arc::try_unwrap(self) {
            Ok(x) => {
                let not_sent = x.try_send_stat()?.map(Arc::new);
                Ok(not_sent)
            }
            Err(not_sent) => {
                trace!(
                    "could not send stat while {} arcs are active",
                    Arc::strong_count(&not_sent)
                );
                Ok(Some(not_sent))
            }
        }
    }

    // TODO: helper function to duplicate? needs to clear request_bytes, and all the atomics tho...
}

// TODO: is this where the panic comes from?
impl Drop for RequestMetadata {
    fn drop(&mut self) {
        if self.stat_sender.is_some() {
            // turn `&mut self` into `self`
            let x = mem::take(self);

            // warn!("request metadata dropped without stat send! {:?}", self);
            let _ = x.try_send_stat();
        }
    }
}

impl RpcSecretKey {
    pub fn new() -> Self {
        Ulid::new().into()
    }
}

impl Default for RpcSecretKey {
    fn default() -> Self {
        Self::new()
    }
}

impl Display for RpcSecretKey {
    fn fmt(&self, f: &mut std::fmt::Formatter<'_>) -> std::fmt::Result {
        // TODO: do this without dereferencing
        let ulid: Ulid = (*self).into();

        ulid.fmt(f)
    }
}

impl FromStr for RpcSecretKey {
    type Err = Web3ProxyError;

    fn from_str(s: &str) -> Result<Self, Self::Err> {
        if let Ok(ulid) = s.parse::<Ulid>() {
            Ok(ulid.into())
        } else if let Ok(uuid) = s.parse::<Uuid>() {
            Ok(uuid.into())
        } else {
            // TODO: custom error type so that this shows as a 400
            Err(Web3ProxyError::InvalidUserKey)
        }
    }
}

impl From<Ulid> for RpcSecretKey {
    fn from(x: Ulid) -> Self {
        RpcSecretKey::Ulid(x)
    }
}

impl From<Uuid> for RpcSecretKey {
    fn from(x: Uuid) -> Self {
        RpcSecretKey::Uuid(x)
    }
}

impl From<RpcSecretKey> for Ulid {
    fn from(x: RpcSecretKey) -> Self {
        match x {
            RpcSecretKey::Ulid(x) => x,
            RpcSecretKey::Uuid(x) => Ulid::from(x.as_u128()),
        }
    }
}

impl From<RpcSecretKey> for Uuid {
    fn from(x: RpcSecretKey) -> Self {
        match x {
            RpcSecretKey::Ulid(x) => Uuid::from_u128(x.0),
            RpcSecretKey::Uuid(x) => x,
        }
    }
}

impl Authorization {
    pub fn internal(db_conn: Option<DatabaseConnection>) -> Web3ProxyResult<Self> {
        let authorization_checks = AuthorizationChecks {
            // any error logs on a local (internal) query are likely problems. log them all
            log_revert_chance: 1.0,
            tracking_level: TrackingLevel::Detailed,
            // default for everything else should be fine. we don't have a user_id or ip to give
            ..Default::default()
        };

        let ip: IpAddr = "127.0.0.1".parse().expect("localhost should always parse");
        let user_agent = UserAgent::from_str(APP_USER_AGENT).ok();

        Self::try_new(
            authorization_checks,
            db_conn,
            ip,
            None,
            None,
            user_agent,
            AuthorizationType::Internal,
        )
    }

    pub fn external(
        allowed_origin_requests_per_period: &HashMap<String, u64>,
        db_conn: Option<DatabaseConnection>,
        ip: IpAddr,
        origin: Option<Origin>,
        proxy_mode: ProxyMode,
        referer: Option<Referer>,
        user_agent: Option<UserAgent>,
    ) -> Web3ProxyResult<Self> {
        // some origins can override max_requests_per_period for anon users
        let max_requests_per_period = origin
            .as_ref()
            .map(|origin| {
                allowed_origin_requests_per_period
                    .get(&origin.to_string())
                    .cloned()
            })
            .unwrap_or_default();

        let authorization_checks = AuthorizationChecks {
            max_requests_per_period,
            proxy_mode,
            tracking_level: TrackingLevel::Detailed,
            ..Default::default()
        };

        Self::try_new(
            authorization_checks,
            db_conn,
            ip,
            origin,
            referer,
            user_agent,
            AuthorizationType::Frontend,
        )
    }

    #[allow(clippy::too_many_arguments)]
    pub fn try_new(
        authorization_checks: AuthorizationChecks,
        db_conn: Option<DatabaseConnection>,
        ip: IpAddr,
        origin: Option<Origin>,
        referer: Option<Referer>,
        user_agent: Option<UserAgent>,
        authorization_type: AuthorizationType,
    ) -> Web3ProxyResult<Self> {
        // check ip
        match &authorization_checks.allowed_ips {
            None => {}
            Some(allowed_ips) => {
                if !allowed_ips.iter().any(|x| x.contains(&ip)) {
                    return Err(Web3ProxyError::IpNotAllowed(ip));
                }
            }
        }

        // check origin
        match (&origin, &authorization_checks.allowed_origins) {
            (None, None) => {}
            (Some(_), None) => {}
            (None, Some(_)) => return Err(Web3ProxyError::OriginRequired),
            (Some(origin), Some(allowed_origins)) => {
                if !allowed_origins.contains(origin) {
                    return Err(Web3ProxyError::OriginNotAllowed(origin.clone()));
                }
            }
        }

        // check referer
        match (&referer, &authorization_checks.allowed_referers) {
            (None, None) => {}
            (Some(_), None) => {}
            (None, Some(_)) => return Err(Web3ProxyError::RefererRequired),
            (Some(referer), Some(allowed_referers)) => {
                if !allowed_referers.contains(referer) {
                    return Err(Web3ProxyError::RefererNotAllowed(referer.clone()));
                }
            }
        }

        // check user_agent
        match (&user_agent, &authorization_checks.allowed_user_agents) {
            (None, None) => {}
            (Some(_), None) => {}
            (None, Some(_)) => return Err(Web3ProxyError::UserAgentRequired),
            (Some(user_agent), Some(allowed_user_agents)) => {
                if !allowed_user_agents.contains(user_agent) {
                    return Err(Web3ProxyError::UserAgentNotAllowed(user_agent.clone()));
                }
            }
        }

        Ok(Self {
            checks: authorization_checks,
            db_conn,
            ip,
            origin,
            referer,
            user_agent,
            authorization_type,
        })
    }
}

/// rate limit logins only by ip.
/// we want all origins and referers and user agents to count together
pub async fn login_is_authorized(app: &Web3ProxyApp, ip: IpAddr) -> Web3ProxyResult<Authorization> {
    let authorization = match app.rate_limit_login(ip, ProxyMode::Best).await? {
        RateLimitResult::Allowed(authorization, None) => authorization,
        RateLimitResult::RateLimited(authorization, retry_at) => {
            return Err(Web3ProxyError::RateLimited(authorization, retry_at));
        }
        // TODO: don't panic. give the user an error
        x => unimplemented!("rate_limit_login shouldn't ever see these: {:?}", x),
    };

    Ok(authorization)
}

/// semaphore won't ever be None, but its easier if key auth and ip auth work the same way
/// keep the semaphore alive until the user's request is entirely complete
pub async fn ip_is_authorized(
    app: &Arc<Web3ProxyApp>,
    ip: IpAddr,
    origin: Option<Origin>,
    proxy_mode: ProxyMode,
) -> Web3ProxyResult<(Authorization, Option<OwnedSemaphorePermit>)> {
    // TODO: i think we could write an `impl From` for this
    // TODO: move this to an AuthorizedUser extrator
    let (authorization, semaphore) = match app
        .rate_limit_by_ip(
            &app.config.allowed_origin_requests_per_period,
            ip,
            origin,
            proxy_mode,
        )
        .await?
    {
        RateLimitResult::Allowed(authorization, semaphore) => (authorization, semaphore),
        RateLimitResult::RateLimited(authorization, retry_at) => {
            // TODO: in the background, emit a stat (maybe simplest to use a channel?)
            return Err(Web3ProxyError::RateLimited(authorization, retry_at));
        }
        // TODO: don't panic. give the user an error
        x => unimplemented!("rate_limit_by_ip shouldn't ever see these: {:?}", x),
    };

    // in the background, add the ip to a recent_users map
    if app.config.public_recent_ips_salt.is_some() {
        let app = app.clone();
        let f = async move {
            let now = Utc::now().timestamp();

            if let Some(mut redis_conn) = app.redis_conn().await? {
                let salt = app
                    .config
                    .public_recent_ips_salt
                    .as_ref()
                    .expect("public_recent_ips_salt must exist in here");

                let salted_ip = format!("{}:{}", salt, ip);

                let hashed_ip = Bytes::from(keccak256(salted_ip.as_bytes()));

                let recent_ip_key = format!("recent_users:ip:{}", app.config.chain_id);

                redis_conn
                    .zadd(recent_ip_key, hashed_ip.to_string(), now)
                    .await?;
            };

            Ok::<_, Web3ProxyError>(())
        }
        .map_err(|err| {
            warn!("background update of recent_users:ip failed: {}", err);

            err
        });

        tokio::spawn(f);
    }

    Ok((authorization, semaphore))
}

/// like app.rate_limit_by_rpc_key but converts to a Web3ProxyError;
/// keep the semaphore alive until the user's request is entirely complete
pub async fn key_is_authorized(
    app: &Arc<Web3ProxyApp>,
    rpc_key: RpcSecretKey,
    ip: IpAddr,
    origin: Option<Origin>,
    proxy_mode: ProxyMode,
    referer: Option<Referer>,
    user_agent: Option<UserAgent>,
) -> Web3ProxyResult<(Authorization, Option<OwnedSemaphorePermit>)> {
    // check the rate limits. error if over the limit
    // TODO: i think this should be in an "impl From" or "impl Into"
    let (authorization, semaphore) = match app
        .rate_limit_by_rpc_key(ip, origin, proxy_mode, referer, rpc_key, user_agent)
        .await?
    {
        RateLimitResult::Allowed(authorization, semaphore) => (authorization, semaphore),
        RateLimitResult::RateLimited(authorization, retry_at) => {
            return Err(Web3ProxyError::RateLimited(authorization, retry_at));
        }
        RateLimitResult::UnknownKey => return Err(Web3ProxyError::UnknownKey),
    };

    // TODO: DRY and maybe optimize the hashing
    // in the background, add the ip to a recent_users map
    if app.config.public_recent_ips_salt.is_some() {
        let app = app.clone();
        let user_id = authorization.checks.user_id;
        let f = async move {
            let now = Utc::now().timestamp();

            if let Some(mut redis_conn) = app.redis_conn().await? {
                let salt = app
                    .config
                    .public_recent_ips_salt
                    .as_ref()
                    .expect("public_recent_ips_salt must exist in here");

                let salted_user_id = format!("{}:{}", salt, user_id);

                let hashed_user_id = Bytes::from(keccak256(salted_user_id.as_bytes()));

                let recent_user_id_key = format!("recent_users:id:{}", app.config.chain_id);

                redis_conn
                    .zadd(recent_user_id_key, hashed_user_id.to_string(), now)
                    .await?;
            }

            Ok::<_, Web3ProxyError>(())
        }
        .map_err(|err| {
            warn!("background update of recent_users:id failed: {}", err);

            err
        });

        tokio::spawn(f);
    }

    Ok((authorization, semaphore))
}

impl Web3ProxyApp {
    /// Limit the number of concurrent requests from the given ip address.
    pub async fn ip_semaphore(&self, ip: &IpAddr) -> Web3ProxyResult<Option<OwnedSemaphorePermit>> {
        if let Some(max_concurrent_requests) = self.config.public_max_concurrent_requests {
            let semaphore = self
                .ip_semaphores
                .get_or_insert_async::<Infallible>(ip, async move {
                    // TODO: set max_concurrent_requests dynamically based on load?
                    let s = Semaphore::new(max_concurrent_requests);
                    Ok(Arc::new(s))
                })
                .await
                .expect("infallible");

            let semaphore_permit = semaphore.acquire_owned().await?;

            Ok(Some(semaphore_permit))
        } else {
            Ok(None)
        }
    }

    /// Limit the number of concurrent requests for a given user across all of their keys
    /// keep the semaphore alive until the user's request is entirely complete
    pub async fn user_semaphore(
        &self,
        authorization_checks: &AuthorizationChecks,
    ) -> Web3ProxyResult<Option<OwnedSemaphorePermit>> {
        if let Some(max_concurrent_requests) = authorization_checks.max_concurrent_requests {
            let user_id = authorization_checks
                .user_id
                .try_into()
                .or(Err(Web3ProxyError::UserIdZero))?;

            let semaphore = self
                .user_semaphores
                .get_or_insert_async::<Infallible>(&user_id, async move {
                    let s = Semaphore::new(max_concurrent_requests as usize);
                    Ok(Arc::new(s))
                })
                .await
                .expect("infallible");

            let semaphore_permit = semaphore.acquire_owned().await?;

            Ok(Some(semaphore_permit))
        } else {
            // unlimited concurrency
            Ok(None)
        }
    }

    /// Verify that the given bearer token and address are allowed to take the specified action.
    /// This includes concurrent request limiting.
    /// keep the semaphore alive until the user's request is entirely complete
    pub async fn bearer_is_authorized(
        &self,
        bearer: Bearer,
    ) -> Web3ProxyResult<(user::Model, OwnedSemaphorePermit)> {
        // get the user id for this bearer token
        let user_bearer_token = UserBearerToken::try_from(bearer)?;

        // limit concurrent requests
        let semaphore = self
            .bearer_token_semaphores
            .get_or_insert_async::<Infallible>(&user_bearer_token, async move {
                let s = Semaphore::new(self.config.bearer_token_max_concurrent_requests as usize);
                Ok(Arc::new(s))
            })
            .await
            .expect("infallible");

        let semaphore_permit = semaphore.acquire_owned().await?;

        // get the attached address from the database for the given auth_token.
        let db_replica = self
            .db_replica()
            .web3_context("checking if bearer token is authorized")?;

        let user_bearer_uuid: Uuid = user_bearer_token.into();

        let user = user::Entity::find()
            .left_join(login::Entity)
            .filter(login::Column::BearerToken.eq(user_bearer_uuid))
            .one(db_replica.as_ref())
            .await
            .web3_context("fetching user from db by bearer token")?
            .web3_context("unknown bearer token")?;

        Ok((user, semaphore_permit))
    }

    pub async fn rate_limit_login(
        &self,
        ip: IpAddr,
        proxy_mode: ProxyMode,
    ) -> Web3ProxyResult<RateLimitResult> {
        // TODO: dry this up with rate_limit_by_rpc_key?

        // we don't care about user agent or origin or referer
        let authorization = Authorization::external(
            &self.config.allowed_origin_requests_per_period,
            self.db_conn(),
            ip,
            None,
            proxy_mode,
            None,
            None,
        )?;

        // no semaphore is needed here because login rate limits are low
        // TODO: are we sure do we want a semaphore here?
        let semaphore = None;

        if let Some(rate_limiter) = &self.login_rate_limiter {
            match rate_limiter.throttle_label(&ip.to_string(), None, 1).await {
                Ok(RedisRateLimitResult::Allowed(_)) => {
                    Ok(RateLimitResult::Allowed(authorization, semaphore))
                }
                Ok(RedisRateLimitResult::RetryAt(retry_at, _)) => {
                    // TODO: set headers so they know when they can retry
                    // TODO: debug or trace?
                    // this is too verbose, but a stat might be good
                    // // trace!(?ip, "login rate limit exceeded until {:?}", retry_at);

                    Ok(RateLimitResult::RateLimited(authorization, Some(retry_at)))
                }
                Ok(RedisRateLimitResult::RetryNever) => {
                    // TODO: i don't think we'll get here. maybe if we ban an IP forever? seems unlikely
                    // // trace!(?ip, "login rate limit is 0");
                    Ok(RateLimitResult::RateLimited(authorization, None))
                }
                Err(err) => {
                    // internal error, not rate limit being hit
                    // TODO: i really want axum to do this for us in a single place.
                    error!("login rate limiter is unhappy. allowing ip. err={:?}", err);

                    Ok(RateLimitResult::Allowed(authorization, None))
                }
            }
        } else {
            // TODO: if no redis, rate limit with a local cache? "warn!" probably isn't right
            Ok(RateLimitResult::Allowed(authorization, None))
        }
    }

    /// origin is included because it can override the default rate limits
    pub async fn rate_limit_by_ip(
        &self,
        allowed_origin_requests_per_period: &HashMap<String, u64>,
        ip: IpAddr,
        origin: Option<Origin>,
        proxy_mode: ProxyMode,
    ) -> Web3ProxyResult<RateLimitResult> {
        if ip.is_loopback() {
            // TODO: localhost being unlimited should be optional
            let authorization = Authorization::internal(self.db_conn())?;

            return Ok(RateLimitResult::Allowed(authorization, None));
        }

        // ip rate limits don't check referer or user agent
        // they do check origin because we can override rate limits for some origins
        let authorization = Authorization::external(
            allowed_origin_requests_per_period,
            self.db_conn(),
            ip,
            origin,
            proxy_mode,
            None,
            None,
        )?;

        if let Some(rate_limiter) = &self.frontend_ip_rate_limiter {
            match rate_limiter
                .throttle(ip, authorization.checks.max_requests_per_period, 1)
                .await
            {
                Ok(DeferredRateLimitResult::Allowed) => {
                    // rate limit allowed us. check concurrent request limits
                    let semaphore = self.ip_semaphore(&ip).await?;

                    Ok(RateLimitResult::Allowed(authorization, semaphore))
                }
                Ok(DeferredRateLimitResult::RetryAt(retry_at)) => {
                    // TODO: set headers so they know when they can retry
                    // // trace!(?ip, "rate limit exceeded until {:?}", retry_at);
                    Ok(RateLimitResult::RateLimited(authorization, Some(retry_at)))
                }
                Ok(DeferredRateLimitResult::RetryNever) => {
                    // TODO: i don't think we'll get here. maybe if we ban an IP forever? seems unlikely
                    // // trace!(?ip, "rate limit is 0");
                    Ok(RateLimitResult::RateLimited(authorization, None))
                }
                Err(err) => {
                    // this an internal error of some kind, not the rate limit being hit
                    // TODO: i really want axum to do this for us in a single place.
                    error!("rate limiter is unhappy. allowing ip. err={:?}", err);

                    // at least we can still check the semaphore
                    let semaphore = self.ip_semaphore(&ip).await?;

                    Ok(RateLimitResult::Allowed(authorization, semaphore))
                }
            }
        } else {
            // no redis, but we can still check the ip semaphore
            let semaphore = self.ip_semaphore(&ip).await?;

            // TODO: if no redis, rate limit with a local cache? "warn!" probably isn't right
            Ok(RateLimitResult::Allowed(authorization, semaphore))
        }
    }

    /// Get the balance for the user.
    ///
    /// If a subuser calls this function, the subuser needs to have first attained the user_id that the rpc key belongs to.
    /// This function should be called anywhere where balance is required (i.e. only rpc calls, I believe ... non-rpc calls don't really require balance)
    pub(crate) async fn balance_checks(&self, user_id: u64) -> Web3ProxyResult<Arc<AtomicF64>> {
        match NonZeroU64::try_from(user_id) {
            Err(_) => Ok(Arc::new(AtomicF64::from(0.))),
            Ok(x) => {
                self.user_balance_cache
                    .get_or_insert_async(&x, async move {
                        let db_replica = self
                            .db_replica()
                            .web3_context("Getting database connection")?;

                        let balance: Decimal = match balance::Entity::find()
                            .filter(balance::Column::UserId.eq(user_id))
                            .one(db_replica.conn())
                            .await?
                        {
                            Some(x) => x.available_balance,
                            None => Decimal::default(),
                        };
                        Ok(Arc::new(AtomicF64::from(balance.to_f64().context(
                            "Balance is too high, or too low to turn into a float!",
                        )?)))
                    })
                    .await
            }
        }
    }

    // check the local cache for user data, or query the database
    pub(crate) async fn authorization_checks(
        &self,
        proxy_mode: ProxyMode,
        rpc_secret_key: RpcSecretKey,
    ) -> Web3ProxyResult<AuthorizationChecks> {
        self.rpc_secret_key_cache
            .try_get_or_insert_async(&rpc_secret_key, async move {
                // trace!(?rpc_secret_key, "user cache miss");

                let db_replica = self
                    .db_replica()
                    .web3_context("Getting database connection")?;

                // TODO: join the user table to this to return the User? we don't always need it
                // TODO: join on secondary users
                // TODO: join on user tier
                match rpc_key::Entity::find()
                    .filter(rpc_key::Column::SecretKey.eq(<Uuid>::from(rpc_secret_key)))
                    .filter(rpc_key::Column::Active.eq(true))
                    .one(db_replica.as_ref())
                    .await?
                {
                    Some(rpc_key_model) => {
                        // TODO: move these splits into helper functions
                        // TODO: can we have sea orm handle this for us?
                        let user_model = user::Entity::find_by_id(rpc_key_model.user_id)
                            .one(db_replica.as_ref())
                            .await?
                            .context("no related user")?;

<<<<<<< HEAD
=======
                        let balance = balance::Entity::find()
                            .filter(balance::Column::UserId.eq(user_model.id))
                            .one(db_replica.as_ref())
                            .await?
                            .map(|x| x.available_balance)
                            .unwrap_or_default();

                        let user_tier_model =
                            user_tier::Entity::find_by_id(user_model.user_tier_id)
                                .one(db_replica.as_ref())
                                .await?
                                .context("no related user tier")?;

>>>>>>> b9f0824d
                        let allowed_ips: Option<Vec<IpNet>> =
                            if let Some(allowed_ips) = rpc_key_model.allowed_ips {
                                let x = allowed_ips
                                    .split(',')
                                    .map(|x| x.trim().parse::<IpNet>())
                                    .collect::<Result<Vec<_>, _>>()?;
                                Some(x)
                            } else {
                                None
                            };

                        let allowed_origins: Option<Vec<Origin>> =
                            if let Some(allowed_origins) = rpc_key_model.allowed_origins {
                                // TODO: do this without collecting twice?
                                let x = allowed_origins
                                    .split(',')
                                    .map(|x| HeaderValue::from_str(x.trim()))
                                    .collect::<Result<Vec<_>, _>>()?
                                    .into_iter()
                                    .map(|x| Origin::decode(&mut [x].iter()))
                                    .collect::<Result<Vec<_>, _>>()?;

                                Some(x)
                            } else {
                                None
                            };

                        let allowed_referers: Option<Vec<Referer>> =
                            if let Some(allowed_referers) = rpc_key_model.allowed_referers {
                                let x = allowed_referers
                                    .split(',')
                                    .map(|x| {
                                        x.trim()
                                            .parse::<Referer>()
                                            .or(Err(Web3ProxyError::InvalidReferer))
                                    })
                                    .collect::<Result<Vec<_>, _>>()?;

                                Some(x)
                            } else {
                                None
                            };

                        let allowed_user_agents: Option<Vec<UserAgent>> =
                            if let Some(allowed_user_agents) = rpc_key_model.allowed_user_agents {
                                let x: Result<Vec<_>, _> = allowed_user_agents
                                    .split(',')
                                    .map(|x| {
                                        x.trim()
                                            .parse::<UserAgent>()
                                            .or(Err(Web3ProxyError::InvalidUserAgent))
                                    })
                                    .collect();

                                Some(x?)
                            } else {
                                None
                            };

                        // Get the user_tier
                        let user_model = user::Entity::find_by_id(rpc_key_model.user_id)
                            .one(db_replica.conn())
                            .await?
                            .context("user model was not found, but every rpc_key should have a user")?;

                        let balance = balance::Entity::find()
                            .filter(balance::Column::UserId.eq(user_model.id))
                            .one(db_replica.conn())
                            .await?
                            .context("related balance was not found but every user should have a balance")?
                            .available_balance;

                        let mut user_tier_model =
                            user_tier::Entity::find_by_id(user_model.user_tier_id)
                                .one(db_replica.conn())
                                .await?
                                .context("related user tier not found, but every user should have a tier")?;

                        // TODO: Do the logic here, as to how to treat the user, based on balance and initial check
                        // Clear the cache (not the login!) in the stats if a tier-change happens (clear, but don't modify roles)
                        if user_tier_model.title == "Premium" && balance < Decimal::from(10) {
                            // Find the equivalent downgraded user tier, and modify limits from there
                            if let Some(downgrade_user_tier) = user_tier_model.downgrade_tier_id {
                                user_tier_model =
                                    user_tier::Entity::find_by_id(downgrade_user_tier)
                                        .one(db_replica.conn())
                                        .await?
                                        .context("finding the downgrade user tier for premium did not work for premium")?;
                            } else {
                                return Err(Web3ProxyError::InvalidUserTier);
                            }
                        }

                        let rpc_key_id = Some(rpc_key_model.id.try_into().context("db ids are never 0")?);

                        Ok(AuthorizationChecks {
                            user_id: rpc_key_model.user_id,
                            rpc_secret_key: Some(rpc_secret_key),
                            rpc_secret_key_id: rpc_key_id,
                            allowed_ips,
                            allowed_origins,
                            allowed_referers,
                            allowed_user_agents,
                            tracking_level: rpc_key_model.log_level,
                            log_revert_chance: rpc_key_model.log_revert_chance,
                            max_concurrent_requests: user_tier_model.max_concurrent_requests,
                            max_requests_per_period: user_tier_model.max_requests_per_period,
                            private_txs: rpc_key_model.private_txs,
                            proxy_mode,
                        })
                    }
                    None => Ok(AuthorizationChecks::default()),
                }
            })
            .await
    }

    /// Authorized the ip/origin/referer/useragent and rate limit and concurrency
    pub async fn rate_limit_by_rpc_key(
        &self,
        ip: IpAddr,
        origin: Option<Origin>,
        proxy_mode: ProxyMode,
        referer: Option<Referer>,
        rpc_key: RpcSecretKey,
        user_agent: Option<UserAgent>,
    ) -> Web3ProxyResult<RateLimitResult> {
        let authorization_checks = self.authorization_checks(proxy_mode, rpc_key).await?;
        let balance = self.balance_checks(authorization_checks.user_id).await?;

        // if no rpc_key_id matching the given rpc was found, then we can't rate limit by key
        if authorization_checks.rpc_secret_key_id.is_none() {
            return Ok(RateLimitResult::UnknownKey);
        }

        // TODO: rpc_key should have an option to rate limit by ip instead of by key

        // only allow this rpc_key to run a limited amount of concurrent requests
        // TODO: rate limit should be BEFORE the semaphore!
        let semaphore = self.user_semaphore(&authorization_checks).await?;

        let authorization = Authorization::try_new(
            authorization_checks,
            self.db_conn(),
            ip,
            origin,
            referer,
            user_agent,
            AuthorizationType::Frontend,
        )?;

        let user_max_requests_per_period = match authorization.checks.max_requests_per_period {
            None => {
                return Ok(RateLimitResult::Allowed(authorization, semaphore));
            }
            Some(x) => x,
        };

        // user key is valid. now check rate limits
        if let Some(rate_limiter) = &self.frontend_registered_user_rate_limiter {
            match rate_limiter
                .throttle(
                    authorization.checks.user_id,
                    Some(user_max_requests_per_period),
                    1,
                )
                .await
            {
                Ok(DeferredRateLimitResult::Allowed) => {
                    Ok(RateLimitResult::Allowed(authorization, semaphore))
                }
                Ok(DeferredRateLimitResult::RetryAt(retry_at)) => {
                    // TODO: set headers so they know when they can retry
                    // TODO: debug or trace?
                    // this is too verbose, but a stat might be good
                    // TODO: keys are secrets! use the id instead
                    // TODO: emit a stat
                    // // trace!(?rpc_key, "rate limit exceeded until {:?}", retry_at);
                    Ok(RateLimitResult::RateLimited(authorization, Some(retry_at)))
                }
                Ok(DeferredRateLimitResult::RetryNever) => {
                    // TODO: keys are secret. don't log them!
                    // // trace!(?rpc_key, "rate limit is 0");
                    // TODO: emit a stat
                    Ok(RateLimitResult::RateLimited(authorization, None))
                }
                Err(err) => {
                    // internal error, not rate limit being hit
                    // TODO: i really want axum to do this for us in a single place.
                    error!("rate limiter is unhappy. allowing ip. err={:?}", err);

                    Ok(RateLimitResult::Allowed(authorization, semaphore))
                }
            }
        } else {
            // TODO: if no redis, rate limit with just a local cache?
            Ok(RateLimitResult::Allowed(authorization, semaphore))
        }
    }
}

impl Authorization {
    pub async fn check_again(
        &self,
        app: &Arc<Web3ProxyApp>,
    ) -> Web3ProxyResult<(Arc<Self>, Option<OwnedSemaphorePermit>)> {
        // TODO: we could probably do this without clones. but this is easy
        let (a, s) = if let Some(rpc_secret_key) = self.checks.rpc_secret_key {
            key_is_authorized(
                app,
                rpc_secret_key,
                self.ip,
                self.origin.clone(),
                self.checks.proxy_mode,
                self.referer.clone(),
                self.user_agent.clone(),
            )
            .await?
        } else {
            ip_is_authorized(app, self.ip, self.origin.clone(), self.checks.proxy_mode).await?
        };

        let a = Arc::new(a);

        Ok((a, s))
    }
}<|MERGE_RESOLUTION|>--- conflicted
+++ resolved
@@ -1132,14 +1132,14 @@
             Err(_) => Ok(Arc::new(AtomicF64::from(0.))),
             Ok(x) => {
                 self.user_balance_cache
-                    .get_or_insert_async(&x, async move {
+                    .try_get_or_insert_async(&x, async move {
                         let db_replica = self
                             .db_replica()
                             .web3_context("Getting database connection")?;
 
                         let balance: Decimal = match balance::Entity::find()
                             .filter(balance::Column::UserId.eq(user_id))
-                            .one(db_replica.conn())
+                            .one(db_replica.as_ref())
                             .await?
                         {
                             Some(x) => x.available_balance,
@@ -1180,27 +1180,6 @@
                     Some(rpc_key_model) => {
                         // TODO: move these splits into helper functions
                         // TODO: can we have sea orm handle this for us?
-                        let user_model = user::Entity::find_by_id(rpc_key_model.user_id)
-                            .one(db_replica.as_ref())
-                            .await?
-                            .context("no related user")?;
-
-<<<<<<< HEAD
-=======
-                        let balance = balance::Entity::find()
-                            .filter(balance::Column::UserId.eq(user_model.id))
-                            .one(db_replica.as_ref())
-                            .await?
-                            .map(|x| x.available_balance)
-                            .unwrap_or_default();
-
-                        let user_tier_model =
-                            user_tier::Entity::find_by_id(user_model.user_tier_id)
-                                .one(db_replica.as_ref())
-                                .await?
-                                .context("no related user tier")?;
-
->>>>>>> b9f0824d
                         let allowed_ips: Option<Vec<IpNet>> =
                             if let Some(allowed_ips) = rpc_key_model.allowed_ips {
                                 let x = allowed_ips
@@ -1262,20 +1241,21 @@
 
                         // Get the user_tier
                         let user_model = user::Entity::find_by_id(rpc_key_model.user_id)
-                            .one(db_replica.conn())
+                            .one(db_replica.as_ref())
                             .await?
                             .context("user model was not found, but every rpc_key should have a user")?;
 
-                        let balance = balance::Entity::find()
+                        let balance = match balance::Entity::find()
                             .filter(balance::Column::UserId.eq(user_model.id))
-                            .one(db_replica.conn())
-                            .await?
-                            .context("related balance was not found but every user should have a balance")?
-                            .available_balance;
+                            .one(db_replica.as_ref())
+                            .await? {
+                            Some(x) => x.available_balance,
+                            None => Decimal::default()
+                        };
 
                         let mut user_tier_model =
                             user_tier::Entity::find_by_id(user_model.user_tier_id)
-                                .one(db_replica.conn())
+                                .one(db_replica.as_ref())
                                 .await?
                                 .context("related user tier not found, but every user should have a tier")?;
 
@@ -1286,7 +1266,7 @@
                             if let Some(downgrade_user_tier) = user_tier_model.downgrade_tier_id {
                                 user_tier_model =
                                     user_tier::Entity::find_by_id(downgrade_user_tier)
-                                        .one(db_replica.conn())
+                                        .one(db_replica.as_ref())
                                         .await?
                                         .context("finding the downgrade user tier for premium did not work for premium")?;
                             } else {
