--- conflicted
+++ resolved
@@ -14,13 +14,8 @@
 use deferred_rate_limiter::DeferredRateLimitResult;
 use derive_more::From;
 use entities::sea_orm_active_enums::TrackingLevel;
-<<<<<<< HEAD
-use entities::{login, rpc_key, user, user_tier};
+use entities::{balance, login, rpc_key, user, user_tier};
 use ethers::types::{Bytes, U64};
-=======
-use entities::{balance, login, rpc_key, user, user_tier};
-use ethers::types::Bytes;
->>>>>>> 34ed450f
 use ethers::utils::keccak256;
 use futures::TryFutureExt;
 use hashbrown::HashMap;
@@ -242,6 +237,7 @@
     pub request_bytes: usize,
 
     /// users can opt out of method tracking for their personal dashboads
+    /// but we still have to store the method at least temporarily for cost calculations
     pub method: Option<String>,
 
     /// Instant that the request was received (or at least close to it)
@@ -301,7 +297,7 @@
     Request(&'a JsonRpcRequest),
     /// jsonrpc method (or similar label) and the size that the request should count as (sometimes 0)
     Method(&'a str, usize),
-    None(usize),
+    RequestSize(usize),
 }
 
 impl<'a> RequestOrMethod<'a> {
@@ -324,7 +320,7 @@
         match self {
             RequestOrMethod::Method(_, num_bytes) => *num_bytes,
             RequestOrMethod::Request(x) => x.num_bytes(),
-            RequestOrMethod::None(num_bytes) => *num_bytes,
+            RequestOrMethod::RequestSize(num_bytes) => *num_bytes,
         }
     }
 }
@@ -332,7 +328,7 @@
 impl<'a> From<&'a str> for RequestOrMethod<'a> {
     fn from(value: &'a str) -> Self {
         if value.is_empty() {
-            Self::None(0)
+            Self::RequestSize(0)
         } else {
             Self::Method(value, 0)
         }
@@ -446,11 +442,18 @@
         }
     }
 
-    pub fn try_send_stat(mut self) -> anyhow::Result<Option<Self>> {
+    pub fn take_opt_in_method(&mut self) -> Option<String> {
+        match self.tracking_level() {
+            TrackingLevel::None | TrackingLevel::Aggregated => None,
+            TrackingLevel::Detailed => self.method.take(),
+        }
+    }
+
+    pub fn try_send_stat(mut self) -> Web3ProxyResult<Option<Self>> {
         if let Some(stat_sender) = self.stat_sender.take() {
             trace!("sending stat! {:?}", self);
 
-            let stat: RpcQueryStats = self.into();
+            let stat: RpcQueryStats = self.try_into()?;
 
             let stat: AppStat = stat.into();
 
