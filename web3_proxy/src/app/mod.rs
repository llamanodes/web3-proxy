mod ws;

use crate::block_number::{block_needed, BlockNeeded};
use crate::config::{AppConfig, TopConfig};
use crate::frontend::authorization::{
    Authorization, RequestMetadata, RequestOrMethod, ResponseOrBytes, RpcSecretKey,
};
use crate::frontend::errors::{Web3ProxyError, Web3ProxyErrorContext, Web3ProxyResult};
use crate::frontend::rpc_proxy_ws::ProxyMode;
use crate::jsonrpc::{
    JsonRpcErrorData, JsonRpcForwardedResponse, JsonRpcForwardedResponseEnum, JsonRpcId,
    JsonRpcParams, JsonRpcRequest, JsonRpcRequestEnum, JsonRpcResultData,
};
use crate::relational_db::{get_db, get_migrated_db, DatabaseConnection, DatabaseReplica};
use crate::response_cache::{
<<<<<<< HEAD
    JsonRpcQueryCache, JsonRpcQueryCacheKey, JsonRpcQueryWeigher, JsonRpcResponseEnum,
=======
    JsonRpcResponseCache, JsonRpcResponseCacheKey, JsonRpcResponseData, JsonRpcResponseWeigher,
>>>>>>> 42463428
};
use crate::rpcs::blockchain::Web3ProxyBlock;
use crate::rpcs::consensus::ConsensusWeb3Rpcs;
use crate::rpcs::many::Web3Rpcs;
use crate::rpcs::one::Web3Rpc;
use crate::rpcs::transactions::TxStatus;
use crate::stats::{AppStat, StatBuffer};
use crate::user_token::UserBearerToken;
use anyhow::Context;
use axum::headers::{Origin, Referer, UserAgent};
use axum::http::StatusCode;
use chrono::Utc;
use deferred_rate_limiter::DeferredRateLimiter;
use derive_more::From;
use entities::sea_orm_active_enums::TrackingLevel;
use entities::user;
use ethers::core::utils::keccak256;
use ethers::prelude::{Address, Bytes, Transaction, TxHash, H256, U64};
use ethers::types::U256;
use ethers::utils::rlp::{Decodable, Rlp};
use futures::future::join_all;
use futures::stream::{FuturesUnordered, StreamExt};
use hashbrown::{HashMap, HashSet};
use ipnet::IpNet;
use log::{error, info, trace, warn, Level};
use migration::sea_orm::prelude::Decimal;
use migration::sea_orm::{EntityTrait, PaginatorTrait};
use quick_cache_ttl::{Cache, CacheWithTTL};
use redis_rate_limiter::redis::AsyncCommands;
use redis_rate_limiter::{redis, DeadpoolRuntime, RedisConfig, RedisPool, RedisRateLimiter};
use serde::Serialize;
use serde_json::json;
use serde_json::value::RawValue;
use std::borrow::Cow;
use std::fmt;
use std::net::IpAddr;
use std::num::{NonZeroU32, NonZeroU64};
use std::str::FromStr;
use std::sync::{atomic, Arc};
use std::time::Duration;
use tokio::sync::{broadcast, watch, Semaphore};
use tokio::task::JoinHandle;
use tokio::time::timeout;

// TODO: make this customizable?
// TODO: include GIT_REF in here. i had trouble getting https://docs.rs/vergen/latest/vergen/ to work with a workspace. also .git is in .dockerignore
pub static APP_USER_AGENT: &str = concat!(
    "llamanodes_",
    env!("CARGO_PKG_NAME"),
    "/v",
    env!("CARGO_PKG_VERSION")
);

// aggregate across 1 week
pub const BILLING_PERIOD_SECONDS: i64 = 60 * 60 * 24 * 7;

pub type Web3ProxyJoinHandle<T> = JoinHandle<Web3ProxyResult<T>>;

/// TODO: move this
#[derive(Clone, Debug, Default, From)]
pub struct AuthorizationChecks {
    /// database id of the primary user. 0 if anon
    /// TODO: do we need this? its on the authorization so probably not
    /// TODO: `Option<NonZeroU64>`? they are actual zeroes some places in the db now
    pub user_id: u64,
    /// the key used (if any)
    pub rpc_secret_key: Option<RpcSecretKey>,
    /// database id of the rpc key
    /// if this is None, then this request is being rate limited by ip
    pub rpc_secret_key_id: Option<NonZeroU64>,
    /// if None, allow unlimited queries. inherited from the user_tier
    pub max_requests_per_period: Option<u64>,
    // if None, allow unlimited concurrent requests. inherited from the user_tier
    pub max_concurrent_requests: Option<u32>,
    /// if None, allow any Origin
    pub allowed_origins: Option<Vec<Origin>>,
    /// if None, allow any Referer
    pub allowed_referers: Option<Vec<Referer>>,
    /// if None, allow any UserAgent
    pub allowed_user_agents: Option<Vec<UserAgent>>,
    /// if None, allow any IP Address
    pub allowed_ips: Option<Vec<IpNet>>,
    /// how detailed any rpc account entries should be
    pub tracking_level: TrackingLevel,
    /// Chance to save reverting eth_call, eth_estimateGas, and eth_sendRawTransaction to the database.
    /// depending on the caller, errors might be expected. this keeps us from bloating our database
    /// TODO: f32 would be fine
    pub log_revert_chance: f64,
    /// if true, transactions are broadcast only to private mempools.
    /// IMPORTANT! Once confirmed by a miner, they will be public on the blockchain!
    pub private_txs: bool,
    pub proxy_mode: ProxyMode,
    pub balance: Option<Decimal>,
}

/// Cache data from the database about rpc keys
pub type RpcSecretKeyCache = Arc<CacheWithTTL<RpcSecretKey, AuthorizationChecks>>;

/// The application
// TODO: i'm sure this is more arcs than necessary, but spawning futures makes references hard
pub struct Web3ProxyApp {
    /// Send requests to the best server available
    pub balanced_rpcs: Arc<Web3Rpcs>,
    /// Send 4337 Abstraction Bundler requests to one of these servers
    pub bundler_4337_rpcs: Option<Arc<Web3Rpcs>>,
    pub http_client: Option<reqwest::Client>,
    /// application config
    /// TODO: this will need a large refactor to handle reloads while running. maybe use a watch::Receiver?
    pub config: AppConfig,
    /// Send private requests (like eth_sendRawTransaction) to all these servers
    /// TODO: include another type so that we can use private miner relays that do not use JSONRPC requests
    pub private_rpcs: Option<Arc<Web3Rpcs>>,
    /// track JSONRPC responses
    pub jsonrpc_response_cache: JsonRpcResponseCache,
    /// rpc clients that subscribe to newHeads use this channel
    /// don't drop this or the sender will stop working
    /// TODO: broadcast channel instead?
    pub watch_consensus_head_receiver: watch::Receiver<Option<Web3ProxyBlock>>,
    /// rpc clients that subscribe to pendingTransactions use this channel
    /// This is the Sender so that new channels can subscribe to it
    pending_tx_sender: broadcast::Sender<TxStatus>,
    /// Optional database for users and accounting
    pub db_conn: Option<DatabaseConnection>,
    /// Optional read-only database for users and accounting
    pub db_replica: Option<DatabaseReplica>,
    pub hostname: Option<String>,
    /// store pending transactions that we've seen so that we don't send duplicates to subscribers
    /// TODO: think about this more. might be worth storing if we sent the transaction or not and using this for automatic retries
    pub pending_transactions: Arc<CacheWithTTL<TxHash, TxStatus>>,
    /// rate limit anonymous users
    pub frontend_ip_rate_limiter: Option<DeferredRateLimiter<IpAddr>>,
    /// rate limit authenticated users
    pub frontend_registered_user_rate_limiter: Option<DeferredRateLimiter<u64>>,
    /// Optional time series database for making pretty graphs that load quickly
    pub influxdb_client: Option<influxdb2::Client>,
    /// rate limit the login endpoint
    /// we do this because each pending login is a row in the database
    pub login_rate_limiter: Option<RedisRateLimiter>,
    /// volatile cache used for rate limits
    /// TODO: i think i might just delete this entirely. instead use local-only concurrency limits.
    pub vredis_pool: Option<RedisPool>,
    /// cache authenticated users so that we don't have to query the database on the hot path
    // TODO: should the key be our RpcSecretKey class instead of Ulid?
    pub rpc_secret_key_cache: RpcSecretKeyCache,
    /// concurrent/parallel RPC request limits for authenticated users
    pub user_semaphores: Cache<NonZeroU64, Arc<Semaphore>>,
    /// concurrent/parallel request limits for anonymous users
    pub ip_semaphores: Cache<IpAddr, Arc<Semaphore>>,
    /// concurrent/parallel application request limits for authenticated users
    pub bearer_token_semaphores: Cache<UserBearerToken, Arc<Semaphore>>,
    pub kafka_producer: Option<rdkafka::producer::FutureProducer>,
    /// channel for sending stats in a background task
    pub stat_sender: Option<flume::Sender<AppStat>>,
}

/// flatten a JoinError into an anyhow error
/// Useful when joining multiple futures.
pub async fn flatten_handle<T>(handle: Web3ProxyJoinHandle<T>) -> Web3ProxyResult<T> {
    match handle.await {
        Ok(Ok(result)) => Ok(result),
        Ok(Err(err)) => Err(err),
        Err(err) => Err(err.into()),
    }
}

/// return the first error, or Ok if everything worked
pub async fn flatten_handles<T>(
    mut handles: FuturesUnordered<Web3ProxyJoinHandle<T>>,
) -> Web3ProxyResult<()> {
    while let Some(x) = handles.next().await {
        match x {
            Err(e) => return Err(e.into()),
            Ok(Err(e)) => return Err(e),
            Ok(Ok(_)) => continue,
        }
    }

    Ok(())
}

/// starting an app creates many tasks
#[derive(From)]
pub struct Web3ProxyAppSpawn {
    /// the app. probably clone this to use in other groups of handles
    pub app: Arc<Web3ProxyApp>,
    /// handles for the balanced and private rpcs
    pub app_handles: FuturesUnordered<Web3ProxyJoinHandle<()>>,
    /// these are important and must be allowed to finish
    pub background_handles: FuturesUnordered<Web3ProxyJoinHandle<()>>,
    /// config changes are sent here
    pub new_top_config_sender: watch::Sender<TopConfig>,
    /// watch this to know when to start the app
    pub consensus_connections_watcher: watch::Receiver<Option<Arc<ConsensusWeb3Rpcs>>>,
}

impl Web3ProxyApp {
    /// The main entrypoint.
    pub async fn spawn(
        top_config: TopConfig,
        num_workers: usize,
        shutdown_sender: broadcast::Sender<()>,
    ) -> anyhow::Result<Web3ProxyAppSpawn> {
        let stat_buffer_shutdown_receiver = shutdown_sender.subscribe();
        let mut background_shutdown_receiver = shutdown_sender.subscribe();

        // safety checks on the config
        // while i would prefer this to be in a "apply_top_config" function, that is a larger refactor
        // TODO: maybe don't spawn with a config at all. have all config updates come through an apply_top_config call
        if let Some(redirect) = &top_config.app.redirect_rpc_key_url {
            assert!(
                redirect.contains("{{rpc_key_id}}"),
                "redirect_rpc_key_url user url must contain \"{{rpc_key_id}}\""
            );
        }

        if !top_config.extra.is_empty() {
            warn!(
                "unknown TopConfig fields!: {:?}",
                top_config.app.extra.keys()
            );
        }

        if !top_config.app.extra.is_empty() {
            warn!(
                "unknown Web3ProxyAppConfig fields!: {:?}",
                top_config.app.extra.keys()
            );
        }

        // these futures are key parts of the app. if they stop running, the app has encountered an irrecoverable error
        // TODO: this is a small enough group, that a vec with try_join_all is probably fine
        let app_handles: FuturesUnordered<Web3ProxyJoinHandle<()>> = FuturesUnordered::new();

        // we must wait for these to end on their own (and they need to subscribe to shutdown_sender)
        let important_background_handles: FuturesUnordered<Web3ProxyJoinHandle<()>> =
            FuturesUnordered::new();

        // connect to the database and make sure the latest migrations have run
        let mut db_conn = None::<DatabaseConnection>;
        let mut db_replica = None::<DatabaseReplica>;
        if let Some(db_url) = top_config.app.db_url.clone() {
            let db_min_connections = top_config
                .app
                .db_min_connections
                .unwrap_or(num_workers as u32);

            // TODO: what default multiple?
            let db_max_connections = top_config
                .app
                .db_max_connections
                .unwrap_or(db_min_connections * 2);

            db_conn = Some(
                get_migrated_db(db_url.clone(), db_min_connections, db_max_connections).await?,
            );

            db_replica = if let Some(db_replica_url) = top_config.app.db_replica_url.clone() {
                if db_replica_url == db_url {
                    // url is the same. do not make a new connection or we might go past our max connections
                    db_conn.clone().map(Into::into)
                } else {
                    let db_replica_min_connections = top_config
                        .app
                        .db_replica_min_connections
                        .unwrap_or(db_min_connections);

                    let db_replica_max_connections = top_config
                        .app
                        .db_replica_max_connections
                        .unwrap_or(db_max_connections);

                    let db_replica = get_db(
                        db_replica_url,
                        db_replica_min_connections,
                        db_replica_max_connections,
                    )
                    .await?;

                    Some(db_replica.into())
                }
            } else {
                // just clone so that we don't need a bunch of checks all over our code
                db_conn.clone().map(Into::into)
            };
        } else {
            anyhow::ensure!(
                top_config.app.db_replica_url.is_none(),
                "if there is a db_replica_url, there must be a db_url"
            );

            warn!("no database. some features will be disabled");
        };

        // connect to kafka for logging requests from the /debug/ urls

        let mut kafka_producer: Option<rdkafka::producer::FutureProducer> = None;
        if let Some(kafka_brokers) = top_config.app.kafka_urls.clone() {
            info!("Connecting to kafka");

            let security_protocol = &top_config.app.kafka_protocol;

            match rdkafka::ClientConfig::new()
                .set("bootstrap.servers", kafka_brokers)
                .set("message.timeout.ms", "5000")
                .set("security.protocol", security_protocol)
                .create()
            {
                Ok(k) => {
                    // TODO: create our topic
                    kafka_producer = Some(k)
                }
                Err(err) => error!("Failed connecting to kafka. This will not retry. {:?}", err),
            }
        }

        // TODO: do this during apply_config so that we can change redis url while running
        // create a connection pool for redis
        // a failure to connect does NOT block the application from starting
        let vredis_pool = match top_config.app.volatile_redis_url.as_ref() {
            Some(redis_url) => {
                // TODO: scrub credentials and then include the redis_url in logs
                info!("Connecting to vredis");

                // TODO: what is a good default?
                let redis_max_connections = top_config
                    .app
                    .volatile_redis_max_connections
                    .unwrap_or(num_workers * 2);

                // TODO: what are reasonable timeouts?
                let redis_pool = RedisConfig::from_url(redis_url)
                    .builder()?
                    .max_size(redis_max_connections)
                    .runtime(DeadpoolRuntime::Tokio1)
                    .build()?;

                // test the redis pool
                if let Err(err) = redis_pool.get().await {
                    error!(
                        "failed to connect to vredis. some features will be disabled. err={:?}",
                        err
                    );
                };

                Some(redis_pool)
            }
            None => {
                warn!("no redis connection. some features will be disabled");
                None
            }
        };

        let influxdb_client = match top_config.app.influxdb_host.as_ref() {
            Some(influxdb_host) => {
                let influxdb_org = top_config
                    .app
                    .influxdb_org
                    .clone()
                    .expect("influxdb_org needed when influxdb_host is set");
                let influxdb_token = top_config
                    .app
                    .influxdb_token
                    .clone()
                    .expect("influxdb_token needed when influxdb_host is set");

                let influxdb_client =
                    influxdb2::Client::new(influxdb_host, influxdb_org, influxdb_token);

                // TODO: test the client now. having a stat for "started" can be useful on graphs to mark deploys

                Some(influxdb_client)
            }
            None => None,
        };

        // all the users are the same size, so no need for a weigher
        // if there is no database of users, there will be no keys and so this will be empty
        // TODO: max_capacity from config
        // TODO: ttl from config
        let rpc_secret_key_cache = CacheWithTTL::arc_with_capacity(
            "rpc_secret_key_cache",
            10_000,
            Duration::from_secs(600),
        )
        .await;

        // create a channel for receiving stats
        // we do this in a channel so we don't slow down our response to the users
        // stats can be saved in mysql, influxdb, both, or none
        let mut stat_sender = None;
        if let Some(influxdb_bucket) = top_config.app.influxdb_bucket.clone() {
            if let Some(spawned_stat_buffer) = StatBuffer::try_spawn(
                BILLING_PERIOD_SECONDS,
                influxdb_bucket,
                top_config.app.chain_id,
                db_conn.clone(),
                60,
                influxdb_client.clone(),
                Some(rpc_secret_key_cache.clone()),
                stat_buffer_shutdown_receiver,
                1,
            )? {
                // since the database entries are used for accounting, we want to be sure everything is saved before exiting
                important_background_handles.push(spawned_stat_buffer.background_handle);

                stat_sender = Some(spawned_stat_buffer.stat_sender);
            }
        }

        if stat_sender.is_none() {
            info!("stats will not be collected");
        }

        // make a http shared client
        // TODO: can we configure the connection pool? should we?
        // TODO: timeouts from config. defaults are hopefully good
        let http_client = Some(
            reqwest::ClientBuilder::new()
                .connect_timeout(Duration::from_secs(5))
                .timeout(Duration::from_secs(5 * 60))
                .user_agent(APP_USER_AGENT)
                .build()?,
        );

        // create rate limiters
        // these are optional. they require redis
        let mut frontend_ip_rate_limiter = None;
        let mut frontend_registered_user_rate_limiter = None;
        let mut login_rate_limiter = None;

        if let Some(ref redis_pool) = vredis_pool {
            if let Some(public_requests_per_period) = top_config.app.public_requests_per_period {
                // chain id is included in the app name so that rpc rate limits are per-chain
                let rpc_rrl = RedisRateLimiter::new(
                    &format!("web3_proxy:{}", top_config.app.chain_id),
                    "frontend",
                    public_requests_per_period,
                    60.0,
                    redis_pool.clone(),
                );

                // these two rate limiters can share the base limiter
                // these are deferred rate limiters because we don't want redis network requests on the hot path
                // TODO: take cache_size from config
                frontend_ip_rate_limiter = Some(
                    DeferredRateLimiter::<IpAddr>::new(20_000, "ip", rpc_rrl.clone(), None).await,
                );
                frontend_registered_user_rate_limiter =
                    Some(DeferredRateLimiter::<u64>::new(10_000, "key", rpc_rrl, None).await);
            }

            // login rate limiter
            login_rate_limiter = Some(RedisRateLimiter::new(
                "web3_proxy",
                "login",
                top_config.app.login_rate_limit_per_period,
                60.0,
                redis_pool.clone(),
            ));
        }

        let (watch_consensus_head_sender, watch_consensus_head_receiver) = watch::channel(None);
        // TODO: will one receiver lagging be okay? how big should this be?
        let (pending_tx_sender, pending_tx_receiver) = broadcast::channel(256);

        // TODO: use this? it could listen for confirmed transactions and then clear pending_transactions, but the head_block_sender is doing that
        // TODO: don't drop the pending_tx_receiver. instead, read it to mark transactions as "seen". once seen, we won't re-send them?
        // TODO: once a transaction is "Confirmed" we remove it from the map. this should prevent major memory leaks.
        // TODO: we should still have some sort of expiration or maximum size limit for the map
        drop(pending_tx_receiver);

        // TODO: capacity from configs
        // all these are the same size, so no need for a weigher
        // TODO: this used to have a time_to_idle
        // TODO: different chains might handle this differently
        // TODO: what should we set? 5 minutes is arbitrary. the nodes themselves hold onto transactions for much longer
        // TODO: this used to be time_to_update, but
        let pending_transactions = CacheWithTTL::arc_with_capacity(
            "pending_transactions",
            10_000,
            Duration::from_secs(300),
        )
        .await;

        // responses can be very different in sizes, so this is a cache with a max capacity and a weigher
        // TODO: we should emit stats to calculate a more accurate expected cache size
        // TODO: do we actually want a TTL on this?
        // TODO: configurable max item weight instead of using ~0.1%
        // TODO: resize the cache automatically
        let response_cache = JsonRpcResponseCache::new_with_weights(
            "response_cache",
            (top_config.app.response_cache_max_bytes / 16_384) as usize,
            NonZeroU32::try_from((top_config.app.response_cache_max_bytes / 1024) as u32).unwrap(),
            top_config.app.response_cache_max_bytes,
            JsonRpcResponseWeigher,
            Duration::from_secs(3600),
        )
        .await;

        // TODO: how should we handle hitting this max?
        let max_users = 20_000;

        // create semaphores for concurrent connection limits
        // TODO: how can we implement time til idle?
        // TODO: what should tti be for semaphores?
        let bearer_token_semaphores = Cache::new(max_users);
        let ip_semaphores = Cache::new(max_users);
        let user_semaphores = Cache::new(max_users);

        let (balanced_rpcs, balanced_handle, consensus_connections_watcher) = Web3Rpcs::spawn(
            db_conn.clone(),
            top_config.app.max_block_age,
            top_config.app.max_block_lag,
            top_config.app.min_synced_rpcs,
            top_config.app.min_sum_soft_limit,
            "balanced rpcs".to_string(),
            pending_transactions.clone(),
            Some(pending_tx_sender.clone()),
            Some(watch_consensus_head_sender),
        )
        .await
        .context("spawning balanced rpcs")?;

        app_handles.push(balanced_handle);

        // prepare a Web3Rpcs to hold all our private connections
        // only some chains have this, so this is optional
        let private_rpcs = if top_config.private_rpcs.is_none() {
            warn!("No private relays configured. Any transactions will be broadcast to the public mempool!");
            None
        } else {
            // TODO: do something with the spawn handle
            // TODO: Merge
            // let (private_rpcs, private_rpcs_handle) = Web3Rpcs::spawn(
            let (private_rpcs, private_handle, _) = Web3Rpcs::spawn(
                db_conn.clone(),
                // private rpcs don't get subscriptions, so no need for max_block_age or max_block_lag
                None,
                None,
                0,
                0,
                "protected rpcs".to_string(),
                pending_transactions.clone(),
                // TODO: subscribe to pending transactions on the private rpcs? they seem to have low rate limits, but they should have
                None,
                // subscribing to new heads here won't work well. if they are fast, they might be ahead of balanced_rpcs
                // they also often have low rate limits
                // however, they are well connected to miners/validators. so maybe using them as a safety check would be good
                // TODO: but maybe we could include privates in the "backup" tier
                None,
            )
            .await
            .context("spawning private_rpcs")?;

            app_handles.push(private_handle);

            Some(private_rpcs)
        };

        // prepare a Web3Rpcs to hold all our 4337 Abstraction Bundler connections
        // only some chains have this, so this is optional
        let bundler_4337_rpcs = if top_config.bundler_4337_rpcs.is_none() {
            warn!("No bundler_4337_rpcs configured");
            None
        } else {
            // TODO: do something with the spawn handle
            let (bundler_4337_rpcs, bundler_4337_rpcs_handle, _) = Web3Rpcs::spawn(
                db_conn.clone(),
                // bundler_4337_rpcs don't get subscriptions, so no need for max_block_age or max_block_lag
                None,
                None,
                0,
                0,
                "eip4337 rpcs".to_string(),
                pending_transactions.clone(),
                None,
                None,
            )
            .await
            .context("spawning bundler_4337_rpcs")?;

            app_handles.push(bundler_4337_rpcs_handle);

            Some(bundler_4337_rpcs)
        };

        let hostname = hostname::get()
            .ok()
            .and_then(|x| x.to_str().map(|x| x.to_string()));

        let app = Self {
            config: top_config.app.clone(),
            balanced_rpcs,
            bundler_4337_rpcs,
            http_client,
            kafka_producer,
            private_rpcs,
            jsonrpc_response_cache: response_cache,
            watch_consensus_head_receiver,
            pending_tx_sender,
            pending_transactions,
            frontend_ip_rate_limiter,
            frontend_registered_user_rate_limiter,
            login_rate_limiter,
            db_conn,
            db_replica,
            influxdb_client,
            hostname,
            vredis_pool,
            rpc_secret_key_cache,
            bearer_token_semaphores,
            ip_semaphores,
            user_semaphores,
            stat_sender,
        };

        let app = Arc::new(app);

        // watch for config changes
        // TODO: initial config reload should be from this channel. not from the call to spawn

        let (new_top_config_sender, mut new_top_config_receiver) = watch::channel(top_config);

        {
            let app = app.clone();
            let config_handle = tokio::spawn(async move {
                loop {
                    let new_top_config = new_top_config_receiver.borrow_and_update().to_owned();

                    if let Err(err) = app.apply_top_config(new_top_config).await {
                        error!("unable to apply config! {:?}", err);
                    };

                    new_top_config_receiver
                        .changed()
                        .await
                        .context("failed awaiting top_config change")?;

                    info!("config changed");
                }
            });

            app_handles.push(config_handle);
        }

        if important_background_handles.is_empty() {
            info!("no important background handles");

            let f = tokio::spawn(async move {
                let _ = background_shutdown_receiver.recv().await;

                Ok(())
            });

            important_background_handles.push(f);
        }

        Ok((
            app,
            app_handles,
            important_background_handles,
            new_top_config_sender,
            consensus_connections_watcher,
        )
            .into())
    }

    pub async fn apply_top_config(&self, new_top_config: TopConfig) -> Web3ProxyResult<()> {
        // TODO: also update self.config from new_top_config.app

        // connect to the backends
        self.balanced_rpcs
            .apply_server_configs(self, new_top_config.balanced_rpcs)
            .await
            .context("updating balanced rpcs")?;

        if let Some(private_rpc_configs) = new_top_config.private_rpcs {
            if let Some(ref private_rpcs) = self.private_rpcs {
                private_rpcs
                    .apply_server_configs(self, private_rpc_configs)
                    .await
                    .context("updating private_rpcs")?;
            } else {
                // TODO: maybe we should have private_rpcs just be empty instead of being None
                todo!("handle toggling private_rpcs")
            }
        }

        if let Some(bundler_4337_rpc_configs) = new_top_config.bundler_4337_rpcs {
            if let Some(ref bundler_4337_rpcs) = self.bundler_4337_rpcs {
                bundler_4337_rpcs
                    .apply_server_configs(self, bundler_4337_rpc_configs)
                    .await
                    .context("updating bundler_4337_rpcs")?;
            } else {
                // TODO: maybe we should have bundler_4337_rpcs just be empty instead of being None
                todo!("handle toggling bundler_4337_rpcs")
            }
        }

        Ok(())
    }

    pub fn head_block_receiver(&self) -> watch::Receiver<Option<Web3ProxyBlock>> {
        self.watch_consensus_head_receiver.clone()
    }

    pub async fn prometheus_metrics(&self) -> String {
        let globals = HashMap::new();
        // TODO: what globals? should this be the hostname or what?
        // globals.insert("service", "web3_proxy");

        // TODO: this needs a refactor to get HELP and TYPE into the serialized text
        #[derive(Default, Serialize)]
        struct UserCount(i64);

        let user_count: UserCount = if let Some(db) = self.db_conn() {
            match user::Entity::find().count(&db).await {
                Ok(user_count) => UserCount(user_count as i64),
                Err(err) => {
                    warn!("unable to count users: {:?}", err);
                    UserCount(-1)
                }
            }
        } else {
            UserCount(-1)
        };

        #[derive(Default, Serialize)]
        struct RecentCounts {
            one_week: i64,
            one_day: i64,
            one_hour: i64,
            one_minute: i64,
        }

        impl RecentCounts {
            fn for_err() -> Self {
                Self {
                    one_week: -1,
                    one_day: -1,
                    one_hour: -1,
                    one_minute: -1,
                }
            }
        }

        let (recent_ip_counts, recent_user_id_counts, recent_tx_counts): (
            RecentCounts,
            RecentCounts,
            RecentCounts,
        ) = match self.redis_conn().await {
            Ok(Some(mut redis_conn)) => {
                // TODO: delete any hash entries where
                const ONE_MINUTE: i64 = 60;
                const ONE_HOUR: i64 = ONE_MINUTE * 60;
                const ONE_DAY: i64 = ONE_HOUR * 24;
                const ONE_WEEK: i64 = ONE_DAY * 7;

                let one_week_ago = Utc::now().timestamp() - ONE_WEEK;
                let one_day_ago = Utc::now().timestamp() - ONE_DAY;
                let one_hour_ago = Utc::now().timestamp() - ONE_HOUR;
                let one_minute_ago = Utc::now().timestamp() - ONE_MINUTE;

                let recent_users_by_id = format!("recent_users:id:{}", self.config.chain_id);
                let recent_users_by_ip = format!("recent_users:ip:{}", self.config.chain_id);
                let recent_transactions =
                    format!("eth_sendRawTransaction:{}", self.config.chain_id);

                match redis::pipe()
                    .atomic()
                    // delete any entries older than 1 week
                    .zrembyscore(&recent_users_by_id, i64::MIN, one_week_ago)
                    .ignore()
                    .zrembyscore(&recent_users_by_ip, i64::MIN, one_week_ago)
                    .ignore()
                    .zrembyscore(&recent_transactions, i64::MIN, one_week_ago)
                    .ignore()
                    // get counts for last week
                    .zcount(&recent_users_by_id, one_week_ago, i64::MAX)
                    .zcount(&recent_users_by_ip, one_week_ago, i64::MAX)
                    .zcount(&recent_transactions, one_week_ago, i64::MAX)
                    // get counts for last day
                    .zcount(&recent_users_by_id, one_day_ago, i64::MAX)
                    .zcount(&recent_users_by_ip, one_day_ago, i64::MAX)
                    .zcount(&recent_transactions, one_day_ago, i64::MAX)
                    // get counts for last hour
                    .zcount(&recent_users_by_id, one_hour_ago, i64::MAX)
                    .zcount(&recent_users_by_ip, one_hour_ago, i64::MAX)
                    .zcount(&recent_transactions, one_hour_ago, i64::MAX)
                    // get counts for last minute
                    .zcount(&recent_users_by_id, one_minute_ago, i64::MAX)
                    .zcount(&recent_users_by_ip, one_minute_ago, i64::MAX)
                    .zcount(&recent_transactions, one_minute_ago, i64::MAX)
                    .query_async(&mut redis_conn)
                    .await
                {
                    Ok((
                        user_id_in_week,
                        ip_in_week,
                        txs_in_week,
                        user_id_in_day,
                        ip_in_day,
                        txs_in_day,
                        user_id_in_hour,
                        ip_in_hour,
                        txs_in_hour,
                        user_id_in_minute,
                        ip_in_minute,
                        txs_in_minute,
                    )) => {
                        let recent_user_id_counts = RecentCounts {
                            one_week: user_id_in_week,
                            one_day: user_id_in_day,
                            one_hour: user_id_in_hour,
                            one_minute: user_id_in_minute,
                        };
                        let recent_ip_counts = RecentCounts {
                            one_week: ip_in_week,
                            one_day: ip_in_day,
                            one_hour: ip_in_hour,
                            one_minute: ip_in_minute,
                        };
                        let recent_tx_counts = RecentCounts {
                            one_week: txs_in_week,
                            one_day: txs_in_day,
                            one_hour: txs_in_hour,
                            one_minute: txs_in_minute,
                        };

                        (recent_ip_counts, recent_user_id_counts, recent_tx_counts)
                    }
                    Err(err) => {
                        warn!("unable to count recent users: {}", err);
                        (
                            RecentCounts::for_err(),
                            RecentCounts::for_err(),
                            RecentCounts::for_err(),
                        )
                    }
                }
            }
            Ok(None) => (
                RecentCounts::default(),
                RecentCounts::default(),
                RecentCounts::default(),
            ),
            Err(err) => {
                warn!("unable to connect to redis while counting users: {:?}", err);
                (
                    RecentCounts::for_err(),
                    RecentCounts::for_err(),
                    RecentCounts::for_err(),
                )
            }
        };

        // app.pending_transactions.sync();
        // app.rpc_secret_key_cache.sync();
        // "pending_transactions_count": app.pending_transactions.entry_count(),
        // "pending_transactions_size": app.pending_transactions.weighted_size(),
        // "user_cache_count": app.rpc_secret_key_cache.entry_count(),
        // "user_cache_size": app.rpc_secret_key_cache.weighted_size(),

        #[derive(Serialize)]
        struct CombinedMetrics {
            recent_ip_counts: RecentCounts,
            recent_user_id_counts: RecentCounts,
            recent_tx_counts: RecentCounts,
            user_count: UserCount,
        }

        let metrics = CombinedMetrics {
            recent_ip_counts,
            recent_user_id_counts,
            recent_tx_counts,
            user_count,
        };

        // TODO: i don't like this library. it doesn't include HELP or TYPE lines and so our prometheus server fails to parse it
        serde_prometheus::to_string(&metrics, Some("web3_proxy"), globals)
            .expect("prometheus metrics should always serialize")
    }

    /// make an internal request with stats and caching
    pub async fn internal_request<P: JsonRpcParams, R: JsonRpcResultData>(
        self: &Arc<Self>,
        method: &str,
        params: P,
    ) -> Web3ProxyResult<R> {
        let db_conn = self.db_conn();

        let authorization = Arc::new(Authorization::internal(db_conn)?);

        self.authorized_request(method, params, authorization).await
    }

    /// this is way more round-a-bout than we want, but it means stats are emitted and caches are used
    /// request_with_caching
    pub async fn authorized_request<P: JsonRpcParams, R: JsonRpcResultData>(
        self: &Arc<Self>,
        method: &str,
        params: P,
        authorization: Arc<Authorization>,
    ) -> Web3ProxyResult<R> {
        let request = JsonRpcRequest::new(JsonRpcId::Number(1), method.to_string(), json!(params))?;

        let (_, response, _) = self.proxy_request(request, authorization, None).await;

        if let Some(result) = response.result {
            let result = serde_json::from_str(result.get())?;

            Ok(result)
        } else if let Some(error_data) = response.error {
            // TODO: this might lose the http error code
            Err(Web3ProxyError::JsonRpcErrorData(error_data))
        } else {
            unimplemented!();
        }
    }

    /// send the request or batch of requests to the approriate RPCs
    pub async fn proxy_web3_rpc(
        self: &Arc<Self>,
        authorization: Arc<Authorization>,
        request: JsonRpcRequestEnum,
    ) -> Web3ProxyResult<(StatusCode, JsonRpcForwardedResponseEnum, Vec<Arc<Web3Rpc>>)> {
        // trace!(?request, "proxy_web3_rpc");

        let response = match request {
            JsonRpcRequestEnum::Single(request) => {
                let (status_code, response, rpcs) = self
                    .proxy_request(request, authorization.clone(), None)
                    .await;

                (
                    status_code,
                    JsonRpcForwardedResponseEnum::Single(response),
                    rpcs,
                )
            }
            JsonRpcRequestEnum::Batch(requests) => {
                let (responses, rpcs) = self
                    .proxy_web3_rpc_requests(&authorization, requests)
                    .await?;

                // TODO: real status code. i don't think we are following the spec here
                (
                    StatusCode::OK,
                    JsonRpcForwardedResponseEnum::Batch(responses),
                    rpcs,
                )
            }
        };

        Ok(response)
    }

    /// cut up the request and send to potentually different servers
    /// TODO: make sure this isn't a problem
    async fn proxy_web3_rpc_requests(
        self: &Arc<Self>,
        authorization: &Arc<Authorization>,
        requests: Vec<JsonRpcRequest>,
    ) -> Web3ProxyResult<(Vec<JsonRpcForwardedResponse>, Vec<Arc<Web3Rpc>>)> {
        // TODO: we should probably change ethers-rs to support this directly. they pushed this off to v2 though
        let num_requests = requests.len();

        // get the head block now so that any requests that need it all use the same block
        // TODO: this still has an edge condition if there is a reorg in the middle of the request!!!
        let head_block_num = self
            .balanced_rpcs
            .head_block_num()
            .ok_or(Web3ProxyError::NoServersSynced)?;

        // TODO: use streams and buffers so we don't overwhelm our server
        let responses = join_all(
            requests
                .into_iter()
                .map(|request| {
                    self.proxy_request(request, authorization.clone(), Some(head_block_num))
                })
                .collect::<Vec<_>>(),
        )
        .await;

        let mut collected: Vec<JsonRpcForwardedResponse> = Vec::with_capacity(num_requests);
        let mut collected_rpc_names: HashSet<String> = HashSet::new();
        let mut collected_rpcs: Vec<Arc<Web3Rpc>> = vec![];
        for response in responses {
            // TODO: any way to attach the tried rpcs to the error? it is likely helpful
            let (status_code, response, rpcs) = response;

            collected.push(response);
            collected_rpcs.extend(rpcs.into_iter().filter(|x| {
                if collected_rpc_names.contains(&x.name) {
                    false
                } else {
                    collected_rpc_names.insert(x.name.clone());
                    true
                }
            }));

            // TODO: what should we do with the status code? check the jsonrpc spec
        }

        Ok((collected, collected_rpcs))
    }

    /// TODO: i don't think we want or need this. just use app.db_conn, or maybe app.db_conn.clone() or app.db_conn.as_ref()
    pub fn db_conn(&self) -> Option<DatabaseConnection> {
        self.db_conn.clone()
    }

    pub fn db_replica(&self) -> Option<DatabaseReplica> {
        self.db_replica.clone()
    }

    pub async fn redis_conn(&self) -> anyhow::Result<Option<redis_rate_limiter::RedisConnection>> {
        match self.vredis_pool.as_ref() {
            // TODO: don't do an error. return None
            None => Ok(None),
            Some(redis_pool) => {
                let redis_conn = redis_pool.get().await?;

                Ok(Some(redis_conn))
            }
        }
    }

    /// try to send transactions to the best available rpcs with protected/private mempools
    /// if no protected rpcs are configured, then some public rpcs are used instead
    async fn try_send_protected<P: JsonRpcParams>(
        self: &Arc<Self>,
        method: &str,
        params: P,
        request_metadata: &Arc<RequestMetadata>,
    ) -> Web3ProxyResult<Box<RawValue>> {
        if let Some(protected_rpcs) = self.private_rpcs.as_ref() {
            if !protected_rpcs.is_empty() {
                let protected_response = protected_rpcs
                    .try_send_all_synced_connections(
                        method,
                        &params,
                        Some(request_metadata),
                        None,
                        None,
                        Some(Level::Trace.into()),
                        None,
                        true,
                    )
                    .await;

                return protected_response;
            }
        }

        let num_public_rpcs = match request_metadata.proxy_mode() {
            // TODO: how many balanced rpcs should we send to? configurable? percentage of total?
            ProxyMode::Best | ProxyMode::Debug => Some(4),
            ProxyMode::Fastest(0) => None,
            // TODO: how many balanced rpcs should we send to? configurable? percentage of total?
            // TODO: what if we do 2 per tier? we want to blast the third party rpcs
            // TODO: maybe having the third party rpcs in their own Web3Rpcs would be good for this
            ProxyMode::Fastest(x) => Some(x * 4),
            ProxyMode::Versus => None,
        };

        // no private rpcs to send to. send to a few public rpcs
        // try_send_all_upstream_servers puts the request id into the response. no need to do that ourselves here.
        self.balanced_rpcs
            .try_send_all_synced_connections(
                method,
                &params,
                Some(request_metadata),
                None,
                None,
                Some(Level::Trace.into()),
                num_public_rpcs,
                true,
            )
            .await
    }

    ///
    // TODO: is this a good return type? i think the status code should be one level higher
    async fn proxy_request(
        self: &Arc<Self>,
        request: JsonRpcRequest,
        authorization: Arc<Authorization>,
        head_block_num: Option<U64>,
    ) -> (StatusCode, JsonRpcForwardedResponse, Vec<Arc<Web3Rpc>>) {
        let request_metadata = RequestMetadata::new(
            self,
            authorization,
            RequestOrMethod::Request(&request),
            head_block_num.as_ref(),
        )
        .await;

        let response_id = request.id;

        let (code, response_data) = match self
            ._proxy_request_with_caching(
                &request.method,
                request.params,
                head_block_num,
                &request_metadata,
            )
            .await
        {
            Ok(response_data) => (StatusCode::OK, response_data),
            Err(err) => err.into_response_parts(),
        };

        let response = JsonRpcForwardedResponse::from_response_data(response_data, response_id);

        // TODO: this serializes twice :/
        request_metadata.add_response(ResponseOrBytes::Response(&response));

        let rpcs = request_metadata.backend_rpcs_used();

        (code, response, rpcs)
    }

    /// main logic for proxy_cached_request but in a dedicated function so the try operator is easy to use
    /// TODO: how can we make this generic?
    async fn _proxy_request_with_caching(
        self: &Arc<Self>,
        method: &str,
        params: serde_json::Value,
        head_block_num: Option<U64>,
        request_metadata: &Arc<RequestMetadata>,
    ) -> Web3ProxyResult<JsonRpcResponseEnum<Box<RawValue>>> {
        // TODO: don't clone into a new string?
        let request_method = method.to_string();

        let authorization = request_metadata.authorization.unwrap_or_default();

        // TODO: serve net_version without querying the backend
        // TODO: don't force RawValue
        let response_data: JsonRpcResponseEnum<Box<RawValue>> = match request_method.as_ref() {
            // lots of commands are blocked
            method @ ("db_getHex"
            | "db_getString"
            | "db_putHex"
            | "db_putString"
            | "debug_accountRange"
            | "debug_backtraceAt"
            | "debug_blockProfile"
            | "debug_bundler_clearState"
            | "debug_bundler_dumpMempool"
            | "debug_bundler_sendBundleNow"
            | "debug_chaindbCompact"
            | "debug_chaindbProperty"
            | "debug_cpuProfile"
            | "debug_freeOSMemory"
            | "debug_freezeClient"
            | "debug_gcStats"
            | "debug_goTrace"
            | "debug_memStats"
            | "debug_mutexProfile"
            | "debug_setBlockProfileRate"
            | "debug_setGCPercent"
            | "debug_setHead"
            | "debug_setMutexProfileFraction"
            | "debug_standardTraceBadBlockToFile"
            | "debug_standardTraceBlockToFile"
            | "debug_startCPUProfile"
            | "debug_startGoTrace"
            | "debug_stopCPUProfile"
            | "debug_stopGoTrace"
            | "debug_writeBlockProfile"
            | "debug_writeMemProfile"
            | "debug_writeMutexProfile"
            | "erigon_cacheCheck"
            | "eth_compileLLL"
            | "eth_compileSerpent"
            | "eth_compileSolidity"
            | "eth_getCompilers"
            | "eth_sendTransaction"
            | "eth_sign"
            | "eth_signTransaction"
            | "eth_submitHashrate"
            | "eth_submitWork"
            | "les_addBalance"
            | "les_setClientParams"
            | "les_setDefaultParams"
            | "miner_setEtherbase"
            | "miner_setExtra"
            | "miner_setGasLimit"
            | "miner_setGasPrice"
            | "miner_start"
            | "miner_stop"
            | "personal_ecRecover"
            | "personal_importRawKey"
            | "personal_listAccounts"
            | "personal_lockAccount"
            | "personal_newAccount"
            | "personal_sendTransaction"
            | "personal_sign"
            | "personal_unlockAccount"
            | "shh_addToGroup"
            | "shh_getFilterChanges"
            | "shh_getMessages"
            | "shh_hasIdentity"
            | "shh_newFilter"
            | "shh_newGroup"
            | "shh_newIdentity"
            | "shh_post"
            | "shh_uninstallFilter"
            | "shh_version") => {
                // i don't think we will ever support these methods. maybe do Forbidden?
                // TODO: what error code?
                JsonRpcErrorData::from(format!(
                    "the method {} does not exist/is not available",
                    method
                )).into()
            }
            // TODO: implement these commands
            method @ ("eth_getFilterChanges"
            | "eth_getFilterLogs"
            | "eth_newBlockFilter"
            | "eth_newFilter"
            | "eth_newPendingTransactionFilter"
            | "eth_pollSubscriptions"
            | "eth_uninstallFilter") => {
                // TODO: unsupported command stat. use the count to prioritize new features
                // TODO: what error code?
                JsonRpcErrorData::from(format!(
                    "the method {} is not yet implemented. contact us if you need this",
                    method
                ))
                .into()
            }
            method @ ("eth_sendUserOperation"
            | "eth_estimateUserOperationGas"
            | "eth_getUserOperationByHash"
            | "eth_getUserOperationReceipt"
            | "eth_supportedEntryPoints") => match self.bundler_4337_rpcs.as_ref() {
                Some(bundler_4337_rpcs) => {
                    // TODO: timeout
                    let x = bundler_4337_rpcs
                        .try_proxy_connection::<_, Box<RawValue>>(
                            method,
                            params,
                            Some(request_metadata),
                            None,
                            None,
                        )
                        .await?;

                    x.into()
                }
                None => {
                    // TODO: stats even when we error!
                    // TODO: dedicated error for no 4337 bundlers
                    return Err(Web3ProxyError::NoServersSynced);
                }
            },
            "eth_accounts" => JsonRpcResponseEnum::from(serde_json::Value::Array(vec![])),
            "eth_blockNumber" => {
                match head_block_num.or(self.balanced_rpcs.head_block_num()) {
                    Some(head_block_num) => JsonRpcResponseEnum::from(json!(head_block_num)),
                    None => {
                        // TODO: what does geth do if this happens?
                        // TODO: standard not synced error
                        return Err(Web3ProxyError::NoServersSynced);
                    }
                }
            }
            "eth_chainId" => JsonRpcResponseEnum::from(json!(U64::from(self.config.chain_id))),
            // TODO: eth_callBundle (https://docs.flashbots.net/flashbots-auction/searchers/advanced/rpc-endpoint#eth_callbundle)
            // TODO: eth_cancelPrivateTransaction (https://docs.flashbots.net/flashbots-auction/searchers/advanced/rpc-endpoint#eth_cancelprivatetransaction, but maybe just reject)
            // TODO: eth_sendPrivateTransaction (https://docs.flashbots.net/flashbots-auction/searchers/advanced/rpc-endpoint#eth_sendprivatetransaction)
            "eth_coinbase" => {
                // no need for serving coinbase
                JsonRpcResponseEnum::from(json!(Address::zero()))
            }
            "eth_estimateGas" => {
                // TODO: timeout
                let mut gas_estimate = self
                    .balanced_rpcs
                    .try_proxy_connection::<_, U256>(
                        method,
                        params,
                        Some(request_metadata),
                        None,
                        None,
                    )
                    .await?;

                let gas_increase = if let Some(gas_increase_percent) =
                    self.config.gas_increase_percent
                {
                    let gas_increase = gas_estimate * gas_increase_percent / U256::from(100);

                    let min_gas_increase = self.config.gas_increase_min.unwrap_or_default();

                    gas_increase.max(min_gas_increase)
                } else {
                    self.config.gas_increase_min.unwrap_or_default()
                };

                gas_estimate += gas_increase;

                // TODO: from_serializable?
                JsonRpcResponseEnum::from(json!(gas_estimate))
            }
            "eth_getTransactionReceipt" | "eth_getTransactionByHash" => {
                // try to get the transaction without specifying a min_block_height
                // TODO: timeout
                let mut response_data = self
                    .balanced_rpcs
                    .try_proxy_connection(
                        method,
                        params,
                        Some(request_metadata),
                        None,
                        None,
                    )
                    .await?;

                // if we got "null", it is probably because the tx is old. retry on nodes with old block data
                if let JsonRpcResponseEnum::Result { value, .. } = &response_data {
                    if value.get() == "null" {
                        request_metadata
                            .archive_request
                            .store(true, atomic::Ordering::Release);

                        response_data = self
                            .balanced_rpcs
                            .try_proxy_connection(
                                method,
                                params,
                                Some(request_metadata),
                                Some(&U64::one()),
                                None,
                            )
                            .await?;
                    }
                }

                response_data
            }
            // TODO: eth_gasPrice that does awesome magic to predict the future
            "eth_hashrate" => JsonRpcResponseEnum::from(json!(U64::zero())),
            "eth_mining" => JsonRpcResponseEnum::from(serde_json::Value::Bool(false)),
            // TODO: eth_sendBundle (flashbots/eden command)
            // broadcast transactions to all private rpcs at once
            "eth_sendRawTransaction" => {
                // TODO: decode the transaction

                // TODO: error if the chain_id is incorrect

                // TODO: timeout
                let response = self
                    .try_send_protected(
                        method,
                        params,
                        &request_metadata,
                    )
                    .await;

                let response = JsonRpcResponseEnum::from(response);

                // sometimes we get an error that the transaction is already known by our nodes,
                // that's not really an error. Return the hash like a successful response would.
                // TODO: move this to a helper function
                if let Web3ProxyError::JsonRpcErrorData(error_data) = &response {
                    if error_data.code == -32000
                        && (error_data.message == "ALREADY_EXISTS: already known"
                            || error_data.message == "INTERNAL_ERROR: existing tx with same hash")
                    {
                        let params = params
                            .as_array()
                            .ok_or_else(|| {
                                Web3ProxyError::BadRequest(
                                    "Unable to get array from params".to_string(),
                                )
                            })?
                            .get(0)
                            .ok_or_else(|| {
                                Web3ProxyError::BadRequest(
                                    "Unable to get item 0 from params".to_string(),
                                )
                            })?
                            .as_str()
                            .ok_or_else(|| {
                                Web3ProxyError::BadRequest(
                                    "Unable to get string from params item 0".to_string(),
                                )
                            })?;

                        let params = Bytes::from_str(params)
                            .expect("there must be Bytes if we got this far");

                        let rlp = Rlp::new(params.as_ref());

                        if let Ok(tx) = Transaction::decode(&rlp) {
                            // TODO: decode earlier and confirm that tx.chain_id (if set) matches self.config.chain_id
                            let tx_hash = json!(tx.hash());

                            trace!("tx_hash: {:#?}", tx_hash);

                            response = JsonRpcResponseEnum::from(tx_hash);
                        }
                    }
                }

                // emit transaction count stats
                // TODO: use this cache to avoid sending duplicate transactions?
                if let Some(ref salt) = self.config.public_recent_ips_salt {
                    if let JsonRpcResponseEnum::Result { value, .. } = &response {
                        let now = Utc::now().timestamp();
                        let app = self.clone();

                        let salted_tx_hash = format!("{}:{}", salt, value.get());

                        let f = async move {
                            match app.redis_conn().await {
                                Ok(Some(mut redis_conn)) => {
                                    let hashed_tx_hash =
                                        Bytes::from(keccak256(salted_tx_hash.as_bytes()));

                                    let recent_tx_hash_key =
                                        format!("eth_sendRawTransaction:{}", app.config.chain_id);

                                    redis_conn
                                        .zadd(recent_tx_hash_key, hashed_tx_hash.to_string(), now)
                                        .await?;
                                }
                                Ok(None) => {}
                                Err(err) => {
                                    warn!(
                                        "unable to save stats for eth_sendRawTransaction: {:?}",
                                        err
                                    )
                                }
                            }

                            Ok::<_, anyhow::Error>(())
                        };

                        tokio::spawn(f);
                    }
                }

                todo!();
            }
            "eth_syncing" => {
                // no stats on this. its cheap
                // TODO: return a real response if all backends are syncing or if no servers in sync
                // TODO: const
                JsonRpcResponseEnum::from(serde_json::Value::Bool(false))
            }
            "eth_subscribe" => JsonRpcErrorData {
                message: Cow::Borrowed(
                    "notifications not supported. eth_subscribe is only available over a websocket",
                ),
                code: -32601,
                data: None,
            }
            .into(),
            "eth_unsubscribe" => JsonRpcErrorData {
                message: Cow::Borrowed("notifications not supported. eth_unsubscribe is only available over a websocket"),
                code: -32601,
                data: None,
            }.into(),
            "net_listening" => {
                // TODO: only true if there are some backends on balanced_rpcs?
                // TODO: const
                JsonRpcResponseEnum::from(serde_json::Value::Bool(true))
            }
            "net_peerCount" => 
                JsonRpcResponseEnum::from(json!(U64::from(self.balanced_rpcs.num_synced_rpcs())))
            ,
            "web3_clientVersion" => 
                JsonRpcResponseEnum::from(serde_json::Value::String(APP_USER_AGENT.to_string()))
            ,
            "web3_sha3" => {
                // returns Keccak-256 (not the standardized SHA3-256) of the given data.
                // TODO: timeout
                match &params {
                    serde_json::Value::Array(params) => {
                        // TODO: make a struct and use serde conversion to clean this up
                        if params.len() != 1
                            || !params.get(0).map(|x| x.is_string()).unwrap_or(false)
                        {
                            // TODO: what error code?
                            // TODO: use Web3ProxyError::BadRequest
                            JsonRpcErrorData {
                                message: Cow::Borrowed("Invalid request"),
                                code: -32600,
                                data: None
                            }.into()
                        } else {
                            // TODO: BadRequest instead of web3_context
                            let param = Bytes::from_str(
                                params[0]
                                    .as_str()
                                    .ok_or(Web3ProxyError::ParseBytesError(None))
                                    .web3_context("parsing params 0 into str then bytes")?,
                            )
                            .map_err(|x| {
                                trace!("bad request: {:?}", x);
                                Web3ProxyError::BadRequest(
                                    "param 0 could not be read as H256".to_string(),
                                )
                            })?;

                            let hash = H256::from(keccak256(param));

                            JsonRpcResponseEnum::from(json!(hash))
                        }
                    }
                    _ => {
                        // TODO: this needs the correct error code in the response
                        // TODO: Web3ProxyError::BadRequest instead?
                        JsonRpcErrorData {
                            message: Cow::Borrowed("invalid request"),
                            code: StatusCode::BAD_REQUEST.as_u16().into(),
                            data: None,
                        }.into()
                    }
                }
            }
            "test" => JsonRpcErrorData {
                message: Cow::Borrowed("The method test does not exist/is not available."),
                code: -32601,
                data: None,
            }.into(),
            // anything else gets sent to backend rpcs and cached
            method => {
                if method.starts_with("admin_") {
                    // TODO: emit a stat? will probably just be noise
                    return Err(Web3ProxyError::AccessDenied);
                }

                // TODO: if no servers synced, wait for them to be synced? probably better to error and let haproxy retry another server
                let head_block_num = head_block_num
                    .or(self.balanced_rpcs.head_block_num())
                    .ok_or(Web3ProxyError::NoServersSynced)?;

                // we do this check before checking caches because it might modify the request params
                // TODO: add a stat for archive vs full since they should probably cost different
                // TODO: this cache key can be rather large. is that okay?
<<<<<<< HEAD
                let cache_key: Option<JsonRpcQueryCacheKey> = match block_needed(
                    &authorization,
=======
                let cache_key: Option<JsonRpcResponseCacheKey> = match block_needed(
                    authorization,
>>>>>>> 42463428
                    method,
                    &mut params,
                    head_block_num,
                    &self.balanced_rpcs,
                )
                .await?
                {
<<<<<<< HEAD
                    BlockNeeded::CacheSuccessForever => Some(JsonRpcQueryCacheKey::new(
                        None,
                        None,
                        method,
                        &params,
                        false,
                    )),
=======
                    BlockNeeded::CacheSuccessForever => Some(JsonRpcResponseCacheKey {
                        from_block: None,
                        to_block: None,
                        method: method.to_string(),
                        params: request.params.clone(),
                        cache_errors: false,
                    }),
>>>>>>> 42463428
                    BlockNeeded::CacheNever => None,
                    BlockNeeded::Cache {
                        block_num,
                        cache_errors,
                    } => {
                        let (request_block_hash, block_depth) = self
                            .balanced_rpcs
                            .block_hash(&authorization, &block_num)
                            .await?;

                        if block_depth < self.config.archive_depth {
                            request_metadata
                                .archive_request
                                .store(true, atomic::Ordering::Release);
                        }

                        let request_block = self
                            .balanced_rpcs
                            .block(&authorization, &request_block_hash, None)
                            .await?
                            .block;

<<<<<<< HEAD
                        Some(JsonRpcQueryCacheKey::new(
                            Some(request_block),
                            None,
                            method,
                            &params,
=======
                        Some(JsonRpcResponseCacheKey {
                            from_block: Some(request_block),
                            to_block: None,
                            method: method.to_string(),
                            // TODO: hash here?
                            params: request.params.clone(),
>>>>>>> 42463428
                            cache_errors,
                        ))
                    }
                    BlockNeeded::CacheRange {
                        from_block_num,
                        to_block_num,
                        cache_errors,
                    } => {
                        let (from_block_hash, block_depth) = self
                            .balanced_rpcs
                            .block_hash(&authorization, &from_block_num)
                            .await?;

                        if block_depth < self.config.archive_depth {
                            request_metadata
                                .archive_request
                                .store(true, atomic::Ordering::Release);
                        }

                        let from_block = self
                            .balanced_rpcs
                            .block(&authorization, &from_block_hash, None)
                            .await?
                            .block;

                        let (to_block_hash, _) = self
                            .balanced_rpcs
                            .block_hash(&authorization, &to_block_num)
                            .await?;

                        let to_block = self
                            .balanced_rpcs
                            .block(&authorization, &to_block_hash, None)
                            .await?
                            .block;

<<<<<<< HEAD
                        // TODO: we hash the key now so that we don't need to clone method+params
                        Some(JsonRpcQueryCacheKey::new(
                            Some(from_block),
                            Some(to_block),
                            method,
                            &params,
=======
                        Some(JsonRpcResponseCacheKey {
                            from_block: Some(from_block),
                            to_block: Some(to_block),
                            method: method.to_string(),
                            params: request.params.clone(),
>>>>>>> 42463428
                            cache_errors,
                        ))
                    }
                };

                // TODO: different timeouts for different user tiers. get the duration out of the request_metadata
                let duration = Duration::from_secs(240);

                if let Some(cache_key) = cache_key {
                    let from_block_num = cache_key.from_block_num();
                    let to_block_num = cache_key.to_block_num();

                    match self
                        .jsonrpc_response_cache
                        .get_value_or_guard_async(cache_key).await
                    {
                        Ok(x) => x,
                        Err(x) => {
                            let response_data = timeout(
                                duration,
                                self.balanced_rpcs
                                    .try_proxy_connection(
                                        method,
                                        &params,
                                        Some(request_metadata),
                                        from_block_num.as_ref(),
                                        to_block_num.as_ref(),
                                    )
                                )
                                .await??;

                            // TODO: convert the Box<RawValue> to an Arc<RawValue>
                            x.insert(response_data.clone());

                            response_data
                        }
                    }
                } else {
                    timeout(
                        duration,
                        self.balanced_rpcs
                        .try_proxy_connection(
                            method,
                            &params,
                            Some(request_metadata),
                            None,
                            None,
                        )
                    )
                    .await??
                }
            }
        };

        Ok(response_data)
    }
}

impl fmt::Debug for Web3ProxyApp {
    fn fmt(&self, f: &mut fmt::Formatter<'_>) -> fmt::Result {
        // TODO: the default formatter takes forever to write. this is too quiet though
        f.debug_struct("Web3ProxyApp").finish_non_exhaustive()
    }
}<|MERGE_RESOLUTION|>--- conflicted
+++ resolved
@@ -13,11 +13,7 @@
 };
 use crate::relational_db::{get_db, get_migrated_db, DatabaseConnection, DatabaseReplica};
 use crate::response_cache::{
-<<<<<<< HEAD
-    JsonRpcQueryCache, JsonRpcQueryCacheKey, JsonRpcQueryWeigher, JsonRpcResponseEnum,
-=======
-    JsonRpcResponseCache, JsonRpcResponseCacheKey, JsonRpcResponseData, JsonRpcResponseWeigher,
->>>>>>> 42463428
+    JsonRpcQueryCacheKey, JsonRpcResponseCache, JsonRpcResponseEnum, JsonRpcResponseWeigher,
 };
 use crate::rpcs::blockchain::Web3ProxyBlock;
 use crate::rpcs::consensus::ConsensusWeb3Rpcs;
@@ -1053,7 +1049,7 @@
     async fn try_send_protected<P: JsonRpcParams>(
         self: &Arc<Self>,
         method: &str,
-        params: P,
+        params: &P,
         request_metadata: &Arc<RequestMetadata>,
     ) -> Web3ProxyResult<Box<RawValue>> {
         if let Some(protected_rpcs) = self.private_rpcs.as_ref() {
@@ -1061,7 +1057,7 @@
                 let protected_response = protected_rpcs
                     .try_send_all_synced_connections(
                         method,
-                        &params,
+                        params,
                         Some(request_metadata),
                         None,
                         None,
@@ -1091,7 +1087,7 @@
         self.balanced_rpcs
             .try_send_all_synced_connections(
                 method,
-                &params,
+                params,
                 Some(request_metadata),
                 None,
                 None,
@@ -1148,14 +1144,14 @@
     async fn _proxy_request_with_caching(
         self: &Arc<Self>,
         method: &str,
-        params: serde_json::Value,
+        mut params: serde_json::Value,
         head_block_num: Option<U64>,
         request_metadata: &Arc<RequestMetadata>,
     ) -> Web3ProxyResult<JsonRpcResponseEnum<Box<RawValue>>> {
         // TODO: don't clone into a new string?
         let request_method = method.to_string();
 
-        let authorization = request_metadata.authorization.unwrap_or_default();
+        let authorization = request_metadata.authorization.clone().unwrap_or_default();
 
         // TODO: serve net_version without querying the backend
         // TODO: don't force RawValue
@@ -1263,7 +1259,7 @@
                     let x = bundler_4337_rpcs
                         .try_proxy_connection::<_, Box<RawValue>>(
                             method,
-                            params,
+                            &params,
                             Some(request_metadata),
                             None,
                             None,
@@ -1303,7 +1299,7 @@
                     .balanced_rpcs
                     .try_proxy_connection::<_, U256>(
                         method,
-                        params,
+                        &params,
                         Some(request_metadata),
                         None,
                         None,
@@ -1330,38 +1326,43 @@
             "eth_getTransactionReceipt" | "eth_getTransactionByHash" => {
                 // try to get the transaction without specifying a min_block_height
                 // TODO: timeout
+
                 let mut response_data = self
                     .balanced_rpcs
-                    .try_proxy_connection(
+                    .try_proxy_connection::<_, Box<RawValue>>(
                         method,
-                        params,
+                        &params,
                         Some(request_metadata),
                         None,
                         None,
                     )
-                    .await?;
+                    .await;
 
                 // if we got "null", it is probably because the tx is old. retry on nodes with old block data
-                if let JsonRpcResponseEnum::Result { value, .. } = &response_data {
-                    if value.get() == "null" {
-                        request_metadata
-                            .archive_request
-                            .store(true, atomic::Ordering::Release);
-
-                        response_data = self
-                            .balanced_rpcs
-                            .try_proxy_connection(
-                                method,
-                                params,
-                                Some(request_metadata),
-                                Some(&U64::one()),
-                                None,
-                            )
-                            .await?;
-                    }
+                let try_archive = if let Ok(value) = &response_data {
+                    value.get() == "null"
+                } else {
+                    true
+                };
+
+                if try_archive {
+                    request_metadata
+                        .archive_request
+                        .store(true, atomic::Ordering::Release);
+
+                    response_data = self
+                        .balanced_rpcs
+                        .try_proxy_connection::<_, Box<RawValue>>(
+                            method,
+                            &params,
+                            Some(request_metadata),
+                            Some(&U64::one()),
+                            None,
+                        )
+                        .await;
                 }
 
-                response_data
+                response_data.try_into()?
             }
             // TODO: eth_gasPrice that does awesome magic to predict the future
             "eth_hashrate" => JsonRpcResponseEnum::from(json!(U64::zero())),
@@ -1373,21 +1374,23 @@
 
                 // TODO: error if the chain_id is incorrect
 
-                // TODO: timeout
-                let response = self
-                    .try_send_protected(
-                        method,
-                        params,
-                        &request_metadata,
-                    )
-                    .await;
-
-                let response = JsonRpcResponseEnum::from(response);
+                let response = timeout(
+                    Duration::from_secs(30),
+                    self
+                        .try_send_protected(
+                            method,
+                            &params,
+                            request_metadata,
+                        )
+                )
+                .await?;
+
+                let mut response = response.try_into()?;
 
                 // sometimes we get an error that the transaction is already known by our nodes,
                 // that's not really an error. Return the hash like a successful response would.
                 // TODO: move this to a helper function
-                if let Web3ProxyError::JsonRpcErrorData(error_data) = &response {
+                if let JsonRpcResponseEnum::RpcError{ error_data, ..} = &response {
                     if error_data.code == -32000
                         && (error_data.message == "ALREADY_EXISTS: already known"
                             || error_data.message == "INTERNAL_ERROR: existing tx with same hash")
@@ -1565,13 +1568,8 @@
                 // we do this check before checking caches because it might modify the request params
                 // TODO: add a stat for archive vs full since they should probably cost different
                 // TODO: this cache key can be rather large. is that okay?
-<<<<<<< HEAD
                 let cache_key: Option<JsonRpcQueryCacheKey> = match block_needed(
                     &authorization,
-=======
-                let cache_key: Option<JsonRpcResponseCacheKey> = match block_needed(
-                    authorization,
->>>>>>> 42463428
                     method,
                     &mut params,
                     head_block_num,
@@ -1579,7 +1577,6 @@
                 )
                 .await?
                 {
-<<<<<<< HEAD
                     BlockNeeded::CacheSuccessForever => Some(JsonRpcQueryCacheKey::new(
                         None,
                         None,
@@ -1587,15 +1584,6 @@
                         &params,
                         false,
                     )),
-=======
-                    BlockNeeded::CacheSuccessForever => Some(JsonRpcResponseCacheKey {
-                        from_block: None,
-                        to_block: None,
-                        method: method.to_string(),
-                        params: request.params.clone(),
-                        cache_errors: false,
-                    }),
->>>>>>> 42463428
                     BlockNeeded::CacheNever => None,
                     BlockNeeded::Cache {
                         block_num,
@@ -1618,20 +1606,11 @@
                             .await?
                             .block;
 
-<<<<<<< HEAD
                         Some(JsonRpcQueryCacheKey::new(
                             Some(request_block),
                             None,
                             method,
                             &params,
-=======
-                        Some(JsonRpcResponseCacheKey {
-                            from_block: Some(request_block),
-                            to_block: None,
-                            method: method.to_string(),
-                            // TODO: hash here?
-                            params: request.params.clone(),
->>>>>>> 42463428
                             cache_errors,
                         ))
                     }
@@ -1668,20 +1647,11 @@
                             .await?
                             .block;
 
-<<<<<<< HEAD
-                        // TODO: we hash the key now so that we don't need to clone method+params
                         Some(JsonRpcQueryCacheKey::new(
                             Some(from_block),
                             Some(to_block),
                             method,
                             &params,
-=======
-                        Some(JsonRpcResponseCacheKey {
-                            from_block: Some(from_block),
-                            to_block: Some(to_block),
-                            method: method.to_string(),
-                            params: request.params.clone(),
->>>>>>> 42463428
                             cache_errors,
                         ))
                     }
@@ -1693,6 +1663,7 @@
                 if let Some(cache_key) = cache_key {
                     let from_block_num = cache_key.from_block_num();
                     let to_block_num = cache_key.to_block_num();
+                    let cache_errors = cache_key.cache_errors();
 
                     match self
                         .jsonrpc_response_cache
@@ -1703,7 +1674,7 @@
                             let response_data = timeout(
                                 duration,
                                 self.balanced_rpcs
-                                    .try_proxy_connection(
+                                    .try_proxy_connection::<_, Box<RawValue>>(
                                         method,
                                         &params,
                                         Some(request_metadata),
@@ -1711,19 +1682,23 @@
                                         to_block_num.as_ref(),
                                     )
                                 )
-                                .await??;
-
-                            // TODO: convert the Box<RawValue> to an Arc<RawValue>
-                            x.insert(response_data.clone());
+                                .await?;
+
+                            let response_data: JsonRpcResponseEnum<Box<RawValue>> = response_data.try_into()?;
+
+                            if matches!(response_data, JsonRpcResponseEnum::Result { .. }) || cache_errors {
+                                // TODO: convert the Box<RawValue> to an Arc<RawValue>?
+                                x.insert(response_data.clone());
+                            }
 
                             response_data
                         }
                     }
                 } else {
-                    timeout(
+                    let x = timeout(
                         duration,
                         self.balanced_rpcs
-                        .try_proxy_connection(
+                        .try_proxy_connection::<_, Box<RawValue>>(
                             method,
                             &params,
                             Some(request_metadata),
@@ -1731,7 +1706,9 @@
                             None,
                         )
                     )
-                    .await??
+                    .await??;
+
+                    x.into()
                 }
             }
         };
