// TODO: this file is way too big now. move things into other modules
mod ws;

use crate::block_number::{block_needed, BlockNeeded};
use crate::config::{AppConfig, TopConfig};
use crate::frontend::authorization::{Authorization, RequestMetadata, RpcSecretKey};
use crate::frontend::errors::{Web3ProxyError, Web3ProxyErrorContext, Web3ProxyResult};
use crate::frontend::rpc_proxy_ws::ProxyMode;
use crate::jsonrpc::{
    JsonRpcForwardedResponse, JsonRpcForwardedResponseEnum, JsonRpcRequest, JsonRpcRequestEnum,
};
use crate::rpcs::blockchain::Web3ProxyBlock;
use crate::rpcs::consensus::ConsensusWeb3Rpcs;
use crate::rpcs::many::Web3Rpcs;
use crate::rpcs::one::Web3Rpc;
use crate::rpcs::transactions::TxStatus;
use crate::stats::{AppStat, RpcQueryStats, StatBuffer};
use crate::user_token::UserBearerToken;
use anyhow::Context;
use axum::headers::{Origin, Referer, UserAgent};
use axum::http::StatusCode;
use chrono::Utc;
use deferred_rate_limiter::DeferredRateLimiter;
use derive_more::From;
use entities::sea_orm_active_enums::TrackingLevel;
use entities::user;
use ethers::core::utils::keccak256;
use ethers::prelude::{Address, Bytes, Transaction, TxHash, H256, U64};
use ethers::types::U256;
use ethers::utils::rlp::{Decodable, Rlp};
use futures::future::join_all;
use futures::stream::{FuturesUnordered, StreamExt};
use hashbrown::{HashMap, HashSet};
use ipnet::IpNet;
use log::{debug, error, info, trace, warn, Level};
use migration::sea_orm::{
    self, ConnectionTrait, Database, DatabaseConnection, EntityTrait, PaginatorTrait,
};
use migration::sea_query::table::ColumnDef;
use migration::{Alias, DbErr, Migrator, MigratorTrait, Table};
use moka::future::Cache;
use rdkafka::message::{Header, OwnedHeaders};
use rdkafka::producer::FutureRecord;
use redis_rate_limiter::redis::AsyncCommands;
use redis_rate_limiter::{redis, DeadpoolRuntime, RedisConfig, RedisPool, RedisRateLimiter};
use serde::Serialize;
use serde_json::json;
use serde_json::value::to_raw_value;
use std::fmt;
use std::hash::{Hash, Hasher};
use std::net::IpAddr;
use std::num::NonZeroU64;
use std::str::FromStr;
use std::sync::{atomic, Arc};
use std::time::Duration;
use tokio::sync::{broadcast, watch, Semaphore};
use tokio::task::JoinHandle;
use tokio::time::{sleep, timeout};
use ulid::Ulid;

// TODO: make this customizable?
// TODO: include GIT_REF in here. i had trouble getting https://docs.rs/vergen/latest/vergen/ to work with a workspace. also .git is in .dockerignore
pub static APP_USER_AGENT: &str = concat!(
    "llamanodes_",
    env!("CARGO_PKG_NAME"),
    "/v",
    env!("CARGO_PKG_VERSION")
);

// aggregate across 1 week
pub const BILLING_PERIOD_SECONDS: i64 = 60 * 60 * 24 * 7;

#[derive(Debug, From)]
struct ResponseCacheKey {
    // if none, this is cached until evicted
    from_block: Option<Web3ProxyBlock>,
    // to_block is only set when ranges of blocks are requested (like with eth_getLogs)
    to_block: Option<Web3ProxyBlock>,
    method: String,
    // TODO: better type for this
    params: Option<serde_json::Value>,
    cache_errors: bool,
}

impl ResponseCacheKey {
    fn weight(&self) -> usize {
        let mut w = self.method.len();

        if let Some(p) = self.params.as_ref() {
            w += p.to_string().len();
        }

        w
    }
}

impl PartialEq for ResponseCacheKey {
    fn eq(&self, other: &Self) -> bool {
        if self.cache_errors != other.cache_errors {
            return false;
        }

        match (self.from_block.as_ref(), other.from_block.as_ref()) {
            (None, None) => {}
            (None, Some(_)) => {
                return false;
            }
            (Some(_), None) => {
                return false;
            }
            (Some(s), Some(o)) => {
                if s != o {
                    return false;
                }
            }
        }

        match (self.to_block.as_ref(), other.to_block.as_ref()) {
            (None, None) => {}
            (None, Some(_)) => {
                return false;
            }
            (Some(_), None) => {
                return false;
            }
            (Some(s), Some(o)) => {
                if s != o {
                    return false;
                }
            }
        }

        if self.method != other.method {
            return false;
        }

        self.params == other.params
    }
}

impl Eq for ResponseCacheKey {}

impl Hash for ResponseCacheKey {
    fn hash<H: Hasher>(&self, state: &mut H) {
        self.from_block.as_ref().map(|x| x.hash()).hash(state);
        self.to_block.as_ref().map(|x| x.hash()).hash(state);
        self.method.hash(state);
        self.params.as_ref().map(|x| x.to_string()).hash(state);
        self.cache_errors.hash(state)
    }
}

type ResponseCache =
    Cache<ResponseCacheKey, JsonRpcForwardedResponse, hashbrown::hash_map::DefaultHashBuilder>;

pub type AnyhowJoinHandle<T> = JoinHandle<anyhow::Result<T>>;

/// TODO: move this
#[derive(Clone, Debug, Default, From)]
pub struct AuthorizationChecks {
    /// database id of the primary user. 0 if anon
    /// TODO: do we need this? its on the authorization so probably not
    /// TODO: `Option<NonZeroU64>`? they are actual zeroes some places in the db now
    pub user_id: u64,
    /// the key used (if any)
    pub rpc_secret_key: Option<RpcSecretKey>,
    /// database id of the rpc key
    /// if this is None, then this request is being rate limited by ip
    pub rpc_secret_key_id: Option<NonZeroU64>,
    /// if None, allow unlimited queries. inherited from the user_tier
    pub max_requests_per_period: Option<u64>,
    // if None, allow unlimited concurrent requests. inherited from the user_tier
    pub max_concurrent_requests: Option<u32>,
    /// if None, allow any Origin
    pub allowed_origins: Option<Vec<Origin>>,
    /// if None, allow any Referer
    pub allowed_referers: Option<Vec<Referer>>,
    /// if None, allow any UserAgent
    pub allowed_user_agents: Option<Vec<UserAgent>>,
    /// if None, allow any IP Address
    pub allowed_ips: Option<Vec<IpNet>>,
    /// how detailed any rpc account entries should be
    pub tracking_level: TrackingLevel,
    /// Chance to save reverting eth_call, eth_estimateGas, and eth_sendRawTransaction to the database.
    /// depending on the caller, errors might be expected. this keeps us from bloating our database
    /// TODO: f32 would be fine
    pub log_revert_chance: f64,
    /// if true, transactions are broadcast only to private mempools.
    /// IMPORTANT! Once confirmed by a miner, they will be public on the blockchain!
    pub private_txs: bool,
    pub proxy_mode: ProxyMode,
}

/// Simple wrapper so that we can keep track of read only connections.
/// This does no blocking of writing in the compiler!
/// TODO: move this
#[derive(Clone)]
pub struct DatabaseReplica(pub DatabaseConnection);

// TODO: I feel like we could do something smart with DeRef or AsRef or Borrow, but that wasn't working for me
impl DatabaseReplica {
    pub fn conn(&self) -> &DatabaseConnection {
        &self.0
    }
}

/// The application
// TODO: i'm sure this is more arcs than necessary, but spawning futures makes references hard
pub struct Web3ProxyApp {
    /// Send requests to the best server available
    pub balanced_rpcs: Arc<Web3Rpcs>,
    /// Send 4337 Abstraction Bundler requests to one of these servers
    pub bundler_4337_rpcs: Option<Arc<Web3Rpcs>>,
    pub http_client: Option<reqwest::Client>,
    /// application config
    /// TODO: this will need a large refactor to handle reloads while running. maybe use a watch::Receiver?
    pub config: AppConfig,
    /// Send private requests (like eth_sendRawTransaction) to all these servers
    /// TODO: include another type so that we can use private miner relays that do not use JSONRPC requests
    pub private_rpcs: Option<Arc<Web3Rpcs>>,
    /// track JSONRPC responses
    response_cache: ResponseCache,
    /// rpc clients that subscribe to newHeads use this channel
    /// don't drop this or the sender will stop working
    /// TODO: broadcast channel instead?
    pub watch_consensus_head_receiver: watch::Receiver<Option<Web3ProxyBlock>>,
    /// rpc clients that subscribe to pendingTransactions use this channel
    /// This is the Sender so that new channels can subscribe to it
    pending_tx_sender: broadcast::Sender<TxStatus>,
    /// Optional database for users and accounting
    pub db_conn: Option<sea_orm::DatabaseConnection>,
    /// Optional read-only database for users and accounting
    pub db_replica: Option<DatabaseReplica>,
    pub hostname: Option<String>,
    /// store pending transactions that we've seen so that we don't send duplicates to subscribers
    /// TODO: think about this more. might be worth storing if we sent the transaction or not and using this for automatic retries
    pub pending_transactions: Cache<TxHash, TxStatus, hashbrown::hash_map::DefaultHashBuilder>,
    /// rate limit anonymous users
    pub frontend_ip_rate_limiter: Option<DeferredRateLimiter<IpAddr>>,
    /// rate limit authenticated users
    pub frontend_registered_user_rate_limiter: Option<DeferredRateLimiter<u64>>,
    /// Optional time series database for making pretty graphs that load quickly
    pub influxdb_client: Option<influxdb2::Client>,
    /// rate limit the login endpoint
    /// we do this because each pending login is a row in the database
    pub login_rate_limiter: Option<RedisRateLimiter>,
    /// volatile cache used for rate limits
    /// TODO: i think i might just delete this entirely. instead use local-only concurrency limits.
    pub vredis_pool: Option<RedisPool>,
    /// cache authenticated users so that we don't have to query the database on the hot path
    // TODO: should the key be our RpcSecretKey class instead of Ulid?
    pub rpc_secret_key_cache:
        Cache<Ulid, AuthorizationChecks, hashbrown::hash_map::DefaultHashBuilder>,
    /// concurrent/parallel RPC request limits for authenticated users
    pub registered_user_semaphores:
        Cache<NonZeroU64, Arc<Semaphore>, hashbrown::hash_map::DefaultHashBuilder>,
    /// concurrent/parallel request limits for anonymous users
    pub ip_semaphores: Cache<IpAddr, Arc<Semaphore>, hashbrown::hash_map::DefaultHashBuilder>,
    /// concurrent/parallel application request limits for authenticated users
    pub bearer_token_semaphores:
        Cache<UserBearerToken, Arc<Semaphore>, hashbrown::hash_map::DefaultHashBuilder>,
    pub kafka_producer: Option<rdkafka::producer::FutureProducer>,
    /// channel for sending stats in a background task
    pub stat_sender: Option<flume::Sender<AppStat>>,
}

/// flatten a JoinError into an anyhow error
/// Useful when joining multiple futures.
pub async fn flatten_handle<T>(handle: AnyhowJoinHandle<T>) -> anyhow::Result<T> {
    match handle.await {
        Ok(Ok(result)) => Ok(result),
        Ok(Err(err)) => Err(err),
        Err(err) => Err(err.into()),
    }
}

/// return the first error or okay if everything worked

pub async fn flatten_handles<T>(
    mut handles: FuturesUnordered<AnyhowJoinHandle<T>>,
) -> anyhow::Result<()> {
    while let Some(x) = handles.next().await {
        match x {
            Err(e) => return Err(e.into()),
            Ok(Err(e)) => return Err(e),
            Ok(Ok(_)) => continue,
        }
    }

    Ok(())
}

pub async fn get_db(
    db_url: String,
    min_connections: u32,
    max_connections: u32,
) -> Result<DatabaseConnection, DbErr> {
    // TODO: scrub credentials and then include the db_url in logs
    info!("Connecting to db");

    let mut db_opt = sea_orm::ConnectOptions::new(db_url);

    // TODO: load all these options from the config file. i think mysql default max is 100
    // TODO: sqlx logging only in debug. way too verbose for production
    db_opt
        .connect_timeout(Duration::from_secs(30))
        .min_connections(min_connections)
        .max_connections(max_connections)
        .sqlx_logging(false);
    // .sqlx_logging_level(log::LevelFilter::Info);

    Database::connect(db_opt).await
}

pub async fn drop_migration_lock(db_conn: &DatabaseConnection) -> Result<(), DbErr> {
    let db_backend = db_conn.get_database_backend();

    let drop_lock_statment = db_backend.build(Table::drop().table(Alias::new("migration_lock")));

    db_conn.execute(drop_lock_statment).await?;

    debug!("migration lock unlocked");

    Ok(())
}

/// Be super careful with override_existing_lock! It is very important that only one process is running the migrations at a time!
pub async fn migrate_db(
    db_conn: &DatabaseConnection,
    override_existing_lock: bool,
) -> Result<(), DbErr> {
    let db_backend = db_conn.get_database_backend();

    // TODO: put the timestamp and hostname into this as columns?
    let create_lock_statment = db_backend.build(
        Table::create()
            .table(Alias::new("migration_lock"))
            .col(ColumnDef::new(Alias::new("locked")).boolean().default(true)),
    );

    loop {
        if Migrator::get_pending_migrations(db_conn).await?.is_empty() {
            info!("no migrations to apply");
            return Ok(());
        }

        // there are migrations to apply
        // acquire a lock
        if let Err(err) = db_conn.execute(create_lock_statment.clone()).await {
            if override_existing_lock {
                warn!("OVERRIDING EXISTING LOCK in 10 seconds! ctrl+c now if other migrations are actually running!");

                sleep(Duration::from_secs(10)).await
            } else {
                debug!("Unable to acquire lock. if you are positive no migration is running, run \"web3_proxy_cli drop_migration_lock\". err={:?}", err);

                // TODO: exponential backoff with jitter?
                sleep(Duration::from_secs(1)).await;

                continue;
            }
        }

        debug!("migration lock acquired");
        break;
    }

    let migration_result = Migrator::up(db_conn, None).await;

    // drop the distributed lock
    drop_migration_lock(db_conn).await?;

    // return if migrations erred
    migration_result
}

/// Connect to the database and run migrations
pub async fn get_migrated_db(
    db_url: String,
    min_connections: u32,
    max_connections: u32,
) -> Result<DatabaseConnection, DbErr> {
    // TODO: this seems to fail silently
    let db_conn = get_db(db_url, min_connections, max_connections).await?;

    migrate_db(&db_conn, false).await?;

    Ok(db_conn)
}

/// starting an app creates many tasks
#[derive(From)]
pub struct Web3ProxyAppSpawn {
    /// the app. probably clone this to use in other groups of handles
    pub app: Arc<Web3ProxyApp>,
    /// handles for the balanced and private rpcs
    pub app_handles: FuturesUnordered<AnyhowJoinHandle<()>>,
    /// these are important and must be allowed to finish
    pub background_handles: FuturesUnordered<AnyhowJoinHandle<()>>,
    /// config changes are sent here
    pub new_top_config_sender: watch::Sender<TopConfig>,
    /// watch this to know when to start the app
    pub consensus_connections_watcher: watch::Receiver<Option<Arc<ConsensusWeb3Rpcs>>>,
}

impl Web3ProxyApp {
    /// The main entrypoint.
    pub async fn spawn(
        top_config: TopConfig,
        num_workers: usize,
        shutdown_sender: broadcast::Sender<()>,
    ) -> anyhow::Result<Web3ProxyAppSpawn> {
        let stat_buffer_shutdown_receiver = shutdown_sender.subscribe();
        let mut background_shutdown_receiver = shutdown_sender.subscribe();

        // safety checks on the config
        // while i would prefer this to be in a "apply_top_config" function, that is a larger refactor
        // TODO: maybe don't spawn with a config at all. have all config updates come through an apply_top_config call
        if let Some(redirect) = &top_config.app.redirect_rpc_key_url {
            assert!(
                redirect.contains("{{rpc_key_id}}"),
                "redirect_rpc_key_url user url must contain \"{{rpc_key_id}}\""
            );
        }

        if !top_config.extra.is_empty() {
            warn!(
                "unknown TopConfig fields!: {:?}",
                top_config.app.extra.keys()
            );
        }

        if !top_config.app.extra.is_empty() {
            warn!(
                "unknown Web3ProxyAppConfig fields!: {:?}",
                top_config.app.extra.keys()
            );
        }

        // these futures are key parts of the app. if they stop running, the app has encountered an irrecoverable error
        let app_handles = FuturesUnordered::new();

        // we must wait for these to end on their own (and they need to subscribe to shutdown_sender)
        let important_background_handles = FuturesUnordered::new();

        // connect to the database and make sure the latest migrations have run
        let mut db_conn = None::<DatabaseConnection>;
        let mut db_replica = None::<DatabaseReplica>;
        if let Some(db_url) = top_config.app.db_url.clone() {
            let db_min_connections = top_config
                .app
                .db_min_connections
                .unwrap_or(num_workers as u32);

            // TODO: what default multiple?
            let db_max_connections = top_config
                .app
                .db_max_connections
                .unwrap_or(db_min_connections * 2);

            db_conn = Some(
                get_migrated_db(db_url.clone(), db_min_connections, db_max_connections).await?,
            );

            db_replica = if let Some(db_replica_url) = top_config.app.db_replica_url.clone() {
                if db_replica_url == db_url {
                    // url is the same. do not make a new connection or we might go past our max connections
                    db_conn.clone().map(DatabaseReplica)
                } else {
                    let db_replica_min_connections = top_config
                        .app
                        .db_replica_min_connections
                        .unwrap_or(db_min_connections);

                    let db_replica_max_connections = top_config
                        .app
                        .db_replica_max_connections
                        .unwrap_or(db_max_connections);

                    let db_replica = get_db(
                        db_replica_url,
                        db_replica_min_connections,
                        db_replica_max_connections,
                    )
                    .await?;

                    Some(DatabaseReplica(db_replica))
                }
            } else {
                // just clone so that we don't need a bunch of checks all over our code
                db_conn.clone().map(DatabaseReplica)
            };
        } else {
            if top_config.app.db_replica_url.is_some() {
                return Err(anyhow::anyhow!(
                    "if there is a db_replica_url, there must be a db_url"
                ));
            }

            warn!("no database. some features will be disabled");
        };

        // connect to kafka for logging requests from the /debug/ urls

        let mut kafka_producer: Option<rdkafka::producer::FutureProducer> = None;
        if let Some(kafka_brokers) = top_config.app.kafka_urls.clone() {
            match rdkafka::ClientConfig::new()
                .set("bootstrap.servers", kafka_brokers)
                .set("message.timeout.ms", "5000")
                .create()
            {
                Ok(k) => kafka_producer = Some(k),
                Err(err) => error!("Failed connecting to kafka. This will not retry. {:?}", err),
            }
        }

        // TODO: do this during apply_config so that we can change redis url while running
        // create a connection pool for redis
        // a failure to connect does NOT block the application from starting
        let vredis_pool = match top_config.app.volatile_redis_url.as_ref() {
            Some(redis_url) => {
                // TODO: scrub credentials and then include the redis_url in logs
                info!("Connecting to vredis");

                // TODO: what is a good default?
                let redis_max_connections = top_config
                    .app
                    .volatile_redis_max_connections
                    .unwrap_or(num_workers * 2);

                // TODO: what are reasonable timeouts?
                let redis_pool = RedisConfig::from_url(redis_url)
                    .builder()?
                    .max_size(redis_max_connections)
                    .runtime(DeadpoolRuntime::Tokio1)
                    .build()?;

                // test the redis pool
                if let Err(err) = redis_pool.get().await {
                    error!(
                        "failed to connect to vredis. some features will be disabled. err={:?}",
                        err
                    );
                };

                Some(redis_pool)
            }
            None => {
                warn!("no redis connection. some features will be disabled");
                None
            }
        };

        let influxdb_client = match top_config.app.influxdb_host.as_ref() {
            Some(influxdb_host) => {
                let influxdb_org = top_config
                    .app
                    .influxdb_org
                    .clone()
                    .expect("influxdb_org needed when influxdb_host is set");
                let influxdb_token = top_config
                    .app
                    .influxdb_token
                    .clone()
                    .expect("influxdb_token needed when influxdb_host is set");

                let influxdb_client =
                    influxdb2::Client::new(influxdb_host, influxdb_org, influxdb_token);

                // TODO: test the client now. having a stat for "started" can be useful on graphs to mark deploys

                Some(influxdb_client)
            }
            None => None,
        };

        // create a channel for receiving stats
        // we do this in a channel so we don't slow down our response to the users
        // stats can be saved in mysql, influxdb, both, or none
        let mut stat_sender = None;
        if let Some(influxdb_bucket) = top_config.app.influxdb_bucket.clone() {
            if let Some(spawned_stat_buffer) = StatBuffer::try_spawn(
                top_config.app.chain_id,
                influxdb_bucket,
                db_conn.clone(),
                influxdb_client.clone(),
                60,
                1,
                BILLING_PERIOD_SECONDS,
                stat_buffer_shutdown_receiver,
            )? {
                // since the database entries are used for accounting, we want to be sure everything is saved before exiting
                important_background_handles.push(spawned_stat_buffer.background_handle);

                stat_sender = Some(spawned_stat_buffer.stat_sender);
            }
        }

        if stat_sender.is_none() {
            info!("stats will not be collected");
        }

        // make a http shared client
        // TODO: can we configure the connection pool? should we?
        // TODO: timeouts from config. defaults are hopefully good
        let http_client = Some(
            reqwest::ClientBuilder::new()
                .connect_timeout(Duration::from_secs(5))
                .timeout(Duration::from_secs(5 * 60))
                .user_agent(APP_USER_AGENT)
                .build()?,
        );

        // create rate limiters
        // these are optional. they require redis
        let mut frontend_ip_rate_limiter = None;
        let mut frontend_registered_user_rate_limiter = None;
        let mut login_rate_limiter = None;

        if let Some(redis_pool) = vredis_pool.as_ref() {
            if let Some(public_requests_per_period) = top_config.app.public_requests_per_period {
                // chain id is included in the app name so that rpc rate limits are per-chain
                let rpc_rrl = RedisRateLimiter::new(
                    &format!("web3_proxy:{}", top_config.app.chain_id),
                    "frontend",
                    public_requests_per_period,
                    60.0,
                    redis_pool.clone(),
                );

                // these two rate limiters can share the base limiter
                // these are deferred rate limiters because we don't want redis network requests on the hot path
                // TODO: take cache_size from config
                frontend_ip_rate_limiter = Some(DeferredRateLimiter::<IpAddr>::new(
                    10_000,
                    "ip",
                    rpc_rrl.clone(),
                    None,
                ));
                frontend_registered_user_rate_limiter = Some(DeferredRateLimiter::<u64>::new(
                    10_000, "key", rpc_rrl, None,
                ));
            }

            // login rate limiter
            login_rate_limiter = Some(RedisRateLimiter::new(
                "web3_proxy",
                "login",
                top_config.app.login_rate_limit_per_period,
                60.0,
                redis_pool.clone(),
            ));
        }

        // TODO: i don't like doing Block::default here! Change this to "None"?
        let (watch_consensus_head_sender, watch_consensus_head_receiver) = watch::channel(None);
        // TODO: will one receiver lagging be okay? how big should this be?
        let (pending_tx_sender, pending_tx_receiver) = broadcast::channel(256);

        // TODO: use this? it could listen for confirmed transactions and then clear pending_transactions, but the head_block_sender is doing that
        // TODO: don't drop the pending_tx_receiver. instead, read it to mark transactions as "seen". once seen, we won't re-send them?
        // TODO: once a transaction is "Confirmed" we remove it from the map. this should prevent major memory leaks.
        // TODO: we should still have some sort of expiration or maximum size limit for the map
        drop(pending_tx_receiver);

        // TODO: capacity from configs
        // all these are the same size, so no need for a weigher
        // TODO: ttl on this? or is max_capacity fine?
        let pending_transactions = Cache::builder()
            .max_capacity(10_000)
            // TODO: different chains might handle this differently
            // TODO: what should we set? 5 minutes is arbitrary. the nodes themselves hold onto transactions for much longer
            .time_to_idle(Duration::from_secs(300))
            .build_with_hasher(hashbrown::hash_map::DefaultHashBuilder::default());

        // responses can be very different in sizes, so this is a cache with a max capacity and a weigher
        // TODO: don't allow any response to be bigger than X% of the cache
        let response_cache = Cache::builder()
            .max_capacity(top_config.app.response_cache_max_bytes)
            .weigher(|k: &ResponseCacheKey, v| {
                // TODO: is this good enough?
                if let Ok(v) = serde_json::to_string(v) {
                    let weight = k.weight() + v.len();

                    // the or in unwrap_or is probably never called
                    weight.try_into().unwrap_or(u32::MAX)
                } else {
                    // this seems impossible
                    u32::MAX
                }
            })
            // TODO: what should we set? 10 minutes is arbitrary. the nodes themselves hold onto transactions for much longer
            .time_to_idle(Duration::from_secs(600))
            .build_with_hasher(hashbrown::hash_map::DefaultHashBuilder::default());

        // all the users are the same size, so no need for a weigher
        // if there is no database of users, there will be no keys and so this will be empty
        // TODO: max_capacity from config
        // TODO: ttl from config
        let rpc_secret_key_cache = Cache::builder()
            .max_capacity(10_000)
            .time_to_live(Duration::from_secs(600))
            .build_with_hasher(hashbrown::hash_map::DefaultHashBuilder::default());

        // create semaphores for concurrent connection limits
        // TODO: what should tti be for semaphores?
        let bearer_token_semaphores = Cache::builder()
            .time_to_idle(Duration::from_secs(120))
            .build_with_hasher(hashbrown::hash_map::DefaultHashBuilder::default());
        let ip_semaphores = Cache::builder()
            .time_to_idle(Duration::from_secs(120))
            .build_with_hasher(hashbrown::hash_map::DefaultHashBuilder::default());
        let registered_user_semaphores = Cache::builder()
            .time_to_idle(Duration::from_secs(120))
            .build_with_hasher(hashbrown::hash_map::DefaultHashBuilder::default());

        let (balanced_rpcs, balanced_handle, consensus_connections_watcher) = Web3Rpcs::spawn(
            top_config.app.chain_id,
            db_conn.clone(),
            http_client.clone(),
            top_config.app.max_block_age,
            top_config.app.max_block_lag,
            top_config.app.min_synced_rpcs,
            top_config.app.min_sum_soft_limit,
            pending_transactions.clone(),
            Some(pending_tx_sender.clone()),
            Some(watch_consensus_head_sender),
        )
        .await
        .context("spawning balanced rpcs")?;

        app_handles.push(balanced_handle);

        // prepare a Web3Rpcs to hold all our private connections
        // only some chains have this, so this is optional
        let private_rpcs = if top_config.private_rpcs.is_none() {
            warn!("No private relays configured. Any transactions will be broadcast to the public mempool!");
            None
        } else {
            // TODO: do something with the spawn handle
            // TODO: Merge
            // let (private_rpcs, private_rpcs_handle) = Web3Rpcs::spawn(
            let (private_rpcs, private_handle, _) = Web3Rpcs::spawn(
                top_config.app.chain_id,
                db_conn.clone(),
                http_client.clone(),
                // private rpcs don't get subscriptions, so no need for max_block_age or max_block_lag
                None,
                None,
                0,
                0,
                pending_transactions.clone(),
                // TODO: subscribe to pending transactions on the private rpcs? they seem to have low rate limits, but they should have
                None,
                // subscribing to new heads here won't work well. if they are fast, they might be ahead of balanced_rpcs
                // they also often have low rate limits
                // however, they are well connected to miners/validators. so maybe using them as a safety check would be good
                // TODO: but maybe we could include privates in the "backup" tier
                None,
            )
            .await
            .context("spawning private_rpcs")?;

            app_handles.push(private_handle);

            Some(private_rpcs)
        };

<<<<<<< HEAD
=======
        // prepare a Web3Rpcs to hold all our 4337 Abstraction Bundler connections
        // only some chains have this, so this is optional
        let bundler_4337_rpcs = if top_config.bundler_4337_rpcs.is_none() {
            warn!("No bundler_4337_rpcs configured");
            None
        } else {
            // TODO: do something with the spawn handle
            let (bundler_4337_rpcs, bundler_4337_rpcs_handle) = Web3Rpcs::spawn(
                top_config.app.chain_id,
                db_conn.clone(),
                http_client.clone(),
                // bundler_4337_rpcs don't get subscriptions, so no need for max_block_age or max_block_lag
                None,
                None,
                0,
                0,
                pending_transactions.clone(),
                None,
                None,
            )
            .await
            .context("spawning bundler_4337_rpcs")?;

            app_handles.push(bundler_4337_rpcs_handle);

            Some(bundler_4337_rpcs)
        };

>>>>>>> bafb6cdd
        let hostname = hostname::get()
            .ok()
            .and_then(|x| x.to_str().map(|x| x.to_string()));

        let app = Self {
            config: top_config.app.clone(),
            balanced_rpcs,
            bundler_4337_rpcs,
            http_client,
            kafka_producer,
            private_rpcs,
            response_cache,
            watch_consensus_head_receiver,
            pending_tx_sender,
            pending_transactions,
            frontend_ip_rate_limiter,
            frontend_registered_user_rate_limiter,
            login_rate_limiter,
            db_conn,
            db_replica,
            influxdb_client,
            hostname,
            vredis_pool,
            rpc_secret_key_cache,
            bearer_token_semaphores,
            ip_semaphores,
            registered_user_semaphores,
            stat_sender,
        };

        let app = Arc::new(app);

        // watch for config changes
        // TODO: initial config reload should be from this channel. not from the call to spawn

        let (new_top_config_sender, mut new_top_config_receiver) = watch::channel(top_config);

        {
            let app = app.clone();
            let config_handle = tokio::spawn(async move {
                loop {
                    let new_top_config = new_top_config_receiver.borrow_and_update().to_owned();

                    app.apply_top_config(new_top_config)
                        .await
                        .context("failed applying new top_config")?;

                    new_top_config_receiver
                        .changed()
                        .await
                        .context("failed awaiting top_config change")?;

                    info!("config changed");
                }
            });

            app_handles.push(config_handle);
        }

        if important_background_handles.is_empty() {
            info!("no important background handles");

            let f = tokio::spawn(async move {
                let _ = background_shutdown_receiver.recv().await;

                Ok(())
            });

            important_background_handles.push(f);
        }

        Ok((
            app,
            app_handles,
            important_background_handles,
            new_top_config_sender,
            consensus_connections_watcher,
        )
            .into())
    }

    pub async fn apply_top_config(&self, new_top_config: TopConfig) -> anyhow::Result<()> {
        // TODO: also update self.config from new_top_config.app

        // connect to the backends
        self.balanced_rpcs
            .apply_server_configs(self, new_top_config.balanced_rpcs)
            .await
            .context("updating balanced rpcs")?;

        if let Some(private_rpc_configs) = new_top_config.private_rpcs {
            if let Some(private_rpcs) = self.private_rpcs.as_ref() {
                private_rpcs
                    .apply_server_configs(self, private_rpc_configs)
                    .await
                    .context("updating private_rpcs")?;
            } else {
                // TODO: maybe we should have private_rpcs just be empty instead of being None
                todo!("handle toggling private_rpcs")
            }
        }

        if let Some(bundler_4337_rpc_configs) = new_top_config.bundler_4337_rpcs {
            if let Some(bundler_4337_rpcs) = self.bundler_4337_rpcs.as_ref() {
                bundler_4337_rpcs
                    .apply_server_configs(self, bundler_4337_rpc_configs)
                    .await
                    .context("updating bundler_4337_rpcs")?;
            } else {
                // TODO: maybe we should have bundler_4337_rpcs just be empty instead of being None
                todo!("handle toggling bundler_4337_rpcs")
            }
        }

        Ok(())
    }

    pub fn head_block_receiver(&self) -> watch::Receiver<Option<Web3ProxyBlock>> {
        self.watch_consensus_head_receiver.clone()
    }

    pub async fn prometheus_metrics(&self) -> String {
        let globals = HashMap::new();
        // TODO: what globals? should this be the hostname or what?
        // globals.insert("service", "web3_proxy");

        // TODO: this needs a refactor to get HELP and TYPE into the serialized text
        #[derive(Default, Serialize)]
        struct UserCount(i64);

        let user_count: UserCount = if let Some(db) = self.db_conn() {
            match user::Entity::find().count(&db).await {
                Ok(user_count) => UserCount(user_count as i64),
                Err(err) => {
                    warn!("unable to count users: {:?}", err);
                    UserCount(-1)
                }
            }
        } else {
            UserCount(-1)
        };

        #[derive(Default, Serialize)]
        struct RecentCounts {
            one_week: i64,
            one_day: i64,
            one_hour: i64,
            one_minute: i64,
        }

        impl RecentCounts {
            fn for_err() -> Self {
                Self {
                    one_week: -1,
                    one_day: -1,
                    one_hour: -1,
                    one_minute: -1,
                }
            }
        }

        let (recent_ip_counts, recent_user_id_counts, recent_tx_counts): (
            RecentCounts,
            RecentCounts,
            RecentCounts,
        ) = match self.redis_conn().await {
            Ok(Some(mut redis_conn)) => {
                // TODO: delete any hash entries where
                const ONE_MINUTE: i64 = 60;
                const ONE_HOUR: i64 = ONE_MINUTE * 60;
                const ONE_DAY: i64 = ONE_HOUR * 24;
                const ONE_WEEK: i64 = ONE_DAY * 7;

                let one_week_ago = Utc::now().timestamp() - ONE_WEEK;
                let one_day_ago = Utc::now().timestamp() - ONE_DAY;
                let one_hour_ago = Utc::now().timestamp() - ONE_HOUR;
                let one_minute_ago = Utc::now().timestamp() - ONE_MINUTE;

                let recent_users_by_id = format!("recent_users:id:{}", self.config.chain_id);
                let recent_users_by_ip = format!("recent_users:ip:{}", self.config.chain_id);
                let recent_transactions =
                    format!("eth_sendRawTransaction:{}", self.config.chain_id);

                match redis::pipe()
                    .atomic()
                    // delete any entries older than 1 week
                    .zrembyscore(&recent_users_by_id, i64::MIN, one_week_ago)
                    .ignore()
                    .zrembyscore(&recent_users_by_ip, i64::MIN, one_week_ago)
                    .ignore()
                    .zrembyscore(&recent_transactions, i64::MIN, one_week_ago)
                    .ignore()
                    // get counts for last week
                    .zcount(&recent_users_by_id, one_week_ago, i64::MAX)
                    .zcount(&recent_users_by_ip, one_week_ago, i64::MAX)
                    .zcount(&recent_transactions, one_week_ago, i64::MAX)
                    // get counts for last day
                    .zcount(&recent_users_by_id, one_day_ago, i64::MAX)
                    .zcount(&recent_users_by_ip, one_day_ago, i64::MAX)
                    .zcount(&recent_transactions, one_day_ago, i64::MAX)
                    // get counts for last hour
                    .zcount(&recent_users_by_id, one_hour_ago, i64::MAX)
                    .zcount(&recent_users_by_ip, one_hour_ago, i64::MAX)
                    .zcount(&recent_transactions, one_hour_ago, i64::MAX)
                    // get counts for last minute
                    .zcount(&recent_users_by_id, one_minute_ago, i64::MAX)
                    .zcount(&recent_users_by_ip, one_minute_ago, i64::MAX)
                    .zcount(&recent_transactions, one_minute_ago, i64::MAX)
                    .query_async(&mut redis_conn)
                    .await
                {
                    Ok((
                        user_id_in_week,
                        ip_in_week,
                        txs_in_week,
                        user_id_in_day,
                        ip_in_day,
                        txs_in_day,
                        user_id_in_hour,
                        ip_in_hour,
                        txs_in_hour,
                        user_id_in_minute,
                        ip_in_minute,
                        txs_in_minute,
                    )) => {
                        let recent_user_id_counts = RecentCounts {
                            one_week: user_id_in_week,
                            one_day: user_id_in_day,
                            one_hour: user_id_in_hour,
                            one_minute: user_id_in_minute,
                        };
                        let recent_ip_counts = RecentCounts {
                            one_week: ip_in_week,
                            one_day: ip_in_day,
                            one_hour: ip_in_hour,
                            one_minute: ip_in_minute,
                        };
                        let recent_tx_counts = RecentCounts {
                            one_week: txs_in_week,
                            one_day: txs_in_day,
                            one_hour: txs_in_hour,
                            one_minute: txs_in_minute,
                        };

                        (recent_ip_counts, recent_user_id_counts, recent_tx_counts)
                    }
                    Err(err) => {
                        warn!("unable to count recent users: {}", err);
                        (
                            RecentCounts::for_err(),
                            RecentCounts::for_err(),
                            RecentCounts::for_err(),
                        )
                    }
                }
            }
            Ok(None) => (
                RecentCounts::default(),
                RecentCounts::default(),
                RecentCounts::default(),
            ),
            Err(err) => {
                warn!("unable to connect to redis while counting users: {:?}", err);
                (
                    RecentCounts::for_err(),
                    RecentCounts::for_err(),
                    RecentCounts::for_err(),
                )
            }
        };

        // app.pending_transactions.sync();
        // app.rpc_secret_key_cache.sync();
        // "pending_transactions_count": app.pending_transactions.entry_count(),
        // "pending_transactions_size": app.pending_transactions.weighted_size(),
        // "user_cache_count": app.rpc_secret_key_cache.entry_count(),
        // "user_cache_size": app.rpc_secret_key_cache.weighted_size(),

        #[derive(Serialize)]
        struct CombinedMetrics {
            recent_ip_counts: RecentCounts,
            recent_user_id_counts: RecentCounts,
            recent_tx_counts: RecentCounts,
            user_count: UserCount,
        }

        let metrics = CombinedMetrics {
            recent_ip_counts,
            recent_user_id_counts,
            recent_tx_counts,
            user_count,
        };

        // TODO: i don't like this library. it doesn't include HELP or TYPE lines and so our prometheus server fails to parse it
        serde_prometheus::to_string(&metrics, Some("web3_proxy"), globals)
            .expect("prometheus metrics should always serialize")
    }

    /// send the request or batch of requests to the approriate RPCs
    pub async fn proxy_web3_rpc(
        self: &Arc<Self>,
        authorization: Arc<Authorization>,
        request: JsonRpcRequestEnum,
    ) -> Web3ProxyResult<(JsonRpcForwardedResponseEnum, Vec<Arc<Web3Rpc>>)> {
        // trace!(?request, "proxy_web3_rpc");

        // even though we have timeouts on the requests to our backend providers,
        // we need a timeout for the incoming request so that retries don't run forever
        // TODO: take this as an optional argument. per user max? expiration time instead of duration?
        let max_time = Duration::from_secs(120);

        let response = match request {
            JsonRpcRequestEnum::Single(request) => {
                let (response, rpcs) = timeout(
                    max_time,
                    self.proxy_cached_request(&authorization, request, None),
                )
                .await??;

                (JsonRpcForwardedResponseEnum::Single(response), rpcs)
            }
            JsonRpcRequestEnum::Batch(requests) => {
                let (responses, rpcs) = timeout(
                    max_time,
                    self.proxy_web3_rpc_requests(&authorization, requests),
                )
                .await??;

                (JsonRpcForwardedResponseEnum::Batch(responses), rpcs)
            }
        };

        Ok(response)
    }

    /// cut up the request and send to potentually different servers
    /// TODO: make sure this isn't a problem
    async fn proxy_web3_rpc_requests(
        self: &Arc<Self>,
        authorization: &Arc<Authorization>,
        requests: Vec<JsonRpcRequest>,
    ) -> Web3ProxyResult<(Vec<JsonRpcForwardedResponse>, Vec<Arc<Web3Rpc>>)> {
        // TODO: we should probably change ethers-rs to support this directly. they pushed this off to v2 though
        let num_requests = requests.len();

        // TODO: spawn so the requests go in parallel? need to think about rate limiting more if we do that
        // TODO: improve flattening

        // get the head block now so that any requests that need it all use the same block
        // TODO: this still has an edge condition if there is a reorg in the middle of the request!!!
        let head_block_num = self
            .balanced_rpcs
            .head_block_num()
            .ok_or(Web3ProxyError::NoServersSynced)?;

        let responses = join_all(
            requests
                .into_iter()
                .map(|request| {
                    self.proxy_cached_request(authorization, request, Some(head_block_num))
                })
                .collect::<Vec<_>>(),
        )
        .await;

        // TODO: i'm sure this could be done better with iterators
        // TODO: stream the response?
        let mut collected: Vec<JsonRpcForwardedResponse> = Vec::with_capacity(num_requests);
        let mut collected_rpc_names: HashSet<String> = HashSet::new();
        let mut collected_rpcs: Vec<Arc<Web3Rpc>> = vec![];
        for response in responses {
            // TODO: any way to attach the tried rpcs to the error? it is likely helpful
            let (response, rpcs) = response?;

            collected.push(response);
            collected_rpcs.extend(rpcs.into_iter().filter(|x| {
                if collected_rpc_names.contains(&x.name) {
                    false
                } else {
                    collected_rpc_names.insert(x.name.clone());
                    true
                }
            }));
        }

        Ok((collected, collected_rpcs))
    }

    /// TODO: i don't think we want or need this. just use app.db_conn, or maybe app.db_conn.clone() or app.db_conn.as_ref()
    pub fn db_conn(&self) -> Option<DatabaseConnection> {
        self.db_conn.clone()
    }

    pub fn db_replica(&self) -> Option<DatabaseReplica> {
        self.db_replica.clone()
    }

    pub async fn redis_conn(&self) -> anyhow::Result<Option<redis_rate_limiter::RedisConnection>> {
        match self.vredis_pool.as_ref() {
            // TODO: don't do an error. return None
            None => Ok(None),
            Some(redis_pool) => {
                let redis_conn = redis_pool.get().await?;

                Ok(Some(redis_conn))
            }
        }
    }

<<<<<<< HEAD
=======
    // #[measure([ErrorCount, HitCount, ResponseTime, Throughput])]
    // TODO: more robust stats and kafka logic! if we use the try operator, they aren't saved!
>>>>>>> bafb6cdd
    async fn proxy_cached_request(
        self: &Arc<Self>,
        authorization: &Arc<Authorization>,
        mut request: JsonRpcRequest,
        head_block_num: Option<U64>,
    ) -> Web3ProxyResult<(JsonRpcForwardedResponse, Vec<Arc<Web3Rpc>>)> {
        // trace!("Received request: {:?}", request);

        let request_metadata = Arc::new(RequestMetadata::new(request.num_bytes()));

        let mut kafka_stuff = None;

        if matches!(authorization.checks.proxy_mode, ProxyMode::Debug) {
            if let Some(kafka_producer) = self.kafka_producer.clone() {
                let kafka_topic = "proxy_cached_request".to_string();

                let rpc_secret_key_id = authorization
                    .checks
                    .rpc_secret_key_id
                    .map(|x| x.get())
                    .unwrap_or_default();

                let kafka_key = rmp_serde::to_vec(&rpc_secret_key_id)?;

                let request_bytes = rmp_serde::to_vec(&request)?;

                let request_hash = Some(keccak256(&request_bytes));

                let chain_id = self.config.chain_id;

                // another item is added with the response, so initial_capacity is +1 what is needed here
                let kafka_headers = OwnedHeaders::new_with_capacity(4)
                    .insert(Header {
                        key: "request_hash",
                        value: request_hash.as_ref(),
                    })
                    .insert(Header {
                        key: "head_block_num",
                        value: head_block_num.map(|x| x.to_string()).as_ref(),
                    })
                    .insert(Header {
                        key: "chain_id",
                        value: Some(&chain_id.to_le_bytes()),
                    });

                // save the key and headers for when we log the response
                kafka_stuff = Some((
                    kafka_topic.clone(),
                    kafka_key.clone(),
                    kafka_headers.clone(),
                ));

                let f = async move {
                    let produce_future = kafka_producer.send(
                        FutureRecord::to(&kafka_topic)
                            .key(&kafka_key)
                            .payload(&request_bytes)
                            .headers(kafka_headers),
                        Duration::from_secs(0),
                    );

                    if let Err((err, _)) = produce_future.await {
                        error!("produce kafka request log: {}", err);
                        // TODO: re-queue the msg?
                    }
                };

                tokio::spawn(f);
            }
        }

        // save the id so we can attach it to the response
        // TODO: instead of cloning, take the id out?
        let request_id = request.id.clone();
        let request_method = request.method.clone();

        // TODO: if eth_chainId or net_version, serve those without querying the backend
        // TODO: don't clone?
        let partial_response: serde_json::Value = match request_method.as_ref() {
            // lots of commands are blocked
            method @ ("db_getHex"
            | "db_getString"
            | "db_putHex"
            | "db_putString"
            | "debug_accountRange"
            | "debug_backtraceAt"
            | "debug_blockProfile"
            | "debug_chaindbCompact"
            | "debug_chaindbProperty"
            | "debug_cpuProfile"
            | "debug_freeOSMemory"
            | "debug_freezeClient"
            | "debug_gcStats"
            | "debug_goTrace"
            | "debug_memStats"
            | "debug_mutexProfile"
            | "debug_setBlockProfileRate"
            | "debug_setGCPercent"
            | "debug_setHead"
            | "debug_setMutexProfileFraction"
            | "debug_standardTraceBlockToFile"
            | "debug_standardTraceBadBlockToFile"
            | "debug_startCPUProfile"
            | "debug_startGoTrace"
            | "debug_stopCPUProfile"
            | "debug_stopGoTrace"
            | "debug_writeBlockProfile"
            | "debug_writeMemProfile"
            | "debug_writeMutexProfile"
            | "eth_compileLLL"
            | "eth_compileSerpent"
            | "eth_compileSolidity"
            | "eth_getCompilers"
            | "eth_sendTransaction"
            | "eth_sign"
            | "eth_signTransaction"
            | "eth_submitHashrate"
            | "eth_submitWork"
            | "erigon_cacheCheck"
            | "les_addBalance"
            | "les_setClientParams"
            | "les_setDefaultParams"
            | "miner_setExtra"
            | "miner_setGasPrice"
            | "miner_start"
            | "miner_stop"
            | "miner_setEtherbase"
            | "miner_setGasLimit"
            | "personal_importRawKey"
            | "personal_listAccounts"
            | "personal_lockAccount"
            | "personal_newAccount"
            | "personal_unlockAccount"
            | "personal_sendTransaction"
            | "personal_sign"
            | "personal_ecRecover"
            | "shh_addToGroup"
            | "shh_getFilterChanges"
            | "shh_getMessages"
            | "shh_hasIdentity"
            | "shh_newFilter"
            | "shh_newGroup"
            | "shh_newIdentity"
            | "shh_post"
            | "shh_uninstallFilter"
            | "shh_version") => {
                // i don't think we will ever support these methods
                // TODO: what error code?
                return Ok((
                    JsonRpcForwardedResponse::from_string(
                        format!("method unsupported: {}", method),
                        None,
                        Some(request_id),
                    ),
                    vec![],
                ));
            }
            // TODO: implement these commands
            method @ ("eth_getFilterChanges"
            | "eth_getFilterLogs"
            | "eth_newBlockFilter"
            | "eth_newFilter"
            | "eth_newPendingTransactionFilter"
            | "eth_pollSubscriptions"
            | "eth_uninstallFilter") => {
                // TODO: unsupported command stat. use the count to prioritize new features
                // TODO: what error code?
                return Ok((
                    // TODO: what code?
                    JsonRpcForwardedResponse::from_string(
                        format!("not yet implemented: {}", method),
                        None,
                        Some(request_id),
                    ),
                    vec![],
                ));
            }
            method @ ("debug_bundler_sendBundleNow"
            | "debug_bundler_clearState"
            | "debug_bundler_dumpMempool") => {
                return Ok((
                    JsonRpcForwardedResponse::from_string(
                        // TODO: we should probably have some escaping on this. but maybe serde will protect us enough
                        format!("method unsupported: {}", method),
                        None,
                        Some(request_id),
                    ),
                    vec![],
                ));
            }
            _method @ ("eth_sendUserOperation"
            | "eth_estimateUserOperationGas"
            | "eth_getUserOperationByHash"
            | "eth_getUserOperationReceipt"
            | "eth_supportedEntryPoints") => match self.bundler_4337_rpcs.as_ref() {
                Some(bundler_4337_rpcs) => {
                    let response = bundler_4337_rpcs
                        .try_proxy_connection(
                            authorization,
                            request,
                            Some(&request_metadata),
                            None,
                            None,
                        )
                        .await?;

                    // TODO: DRY
                    let rpcs = request_metadata.backend_requests.lock().clone();

                    if let Some(stat_sender) = self.stat_sender.as_ref() {
                        let response_stat = ProxyResponseStat::new(
                            request_method,
                            authorization.clone(),
                            request_metadata,
                            response.num_bytes(),
                        );

                        stat_sender
                            .send_async(response_stat.into())
                            .await
                            .context("stat_sender sending bundler_4337 response stat")?;
                    }

                    return Ok((response, rpcs));
                }
                None => {
                    // TODO: stats!
                    return Err(anyhow::anyhow!("no bundler_4337_rpcs available").into());
                }
            },
            // some commands can use local data or caches
            "eth_accounts" => {
                // no stats on this. its cheap
                serde_json::Value::Array(vec![])
            }
            "eth_blockNumber" => {
                match head_block_num.or(self.balanced_rpcs.head_block_num()) {
                    Some(head_block_num) => {
                        json!(head_block_num)
                    }
                    None => {
                        // TODO: what does geth do if this happens?
                        return Err(Web3ProxyError::UnknownBlockNumber);
                    }
                }
            }
            "eth_chainId" => json!(U64::from(self.config.chain_id)),
            // TODO: eth_callBundle (https://docs.flashbots.net/flashbots-auction/searchers/advanced/rpc-endpoint#eth_callbundle)
            // TODO: eth_cancelPrivateTransaction (https://docs.flashbots.net/flashbots-auction/searchers/advanced/rpc-endpoint#eth_cancelprivatetransaction, but maybe just reject)
            // TODO: eth_sendPrivateTransaction (https://docs.flashbots.net/flashbots-auction/searchers/advanced/rpc-endpoint#eth_sendprivatetransaction)
            "eth_coinbase" => {
                // no need for serving coinbase
                // no stats on this. its cheap
                json!(Address::zero())
            }
            "eth_estimateGas" => {
                let mut response = self
                    .balanced_rpcs
                    .try_proxy_connection(
                        authorization,
                        request,
                        Some(&request_metadata),
                        None,
                        None,
                    )
                    .await?;

                let mut gas_estimate: U256 = if let Some(gas_estimate) = response.result.take() {
                    serde_json::from_str(gas_estimate.get())
                        .or(Err(Web3ProxyError::GasEstimateNotU256))?
                } else {
                    // i think this is always an error response
                    let rpcs = request_metadata.backend_requests.lock().clone();

                    // TODO! save stats

                    return Ok((response, rpcs));
                };

                let gas_increase =
                    if let Some(gas_increase_percent) = self.config.gas_increase_percent {
                        let gas_increase = gas_estimate * gas_increase_percent / U256::from(100);

                        let min_gas_increase = self.config.gas_increase_min.unwrap_or_default();

                        gas_increase.max(min_gas_increase)
                    } else {
                        self.config.gas_increase_min.unwrap_or_default()
                    };

                gas_estimate += gas_increase;

                json!(gas_estimate)
            }
            // TODO: eth_gasPrice that does awesome magic to predict the future
            "eth_hashrate" => {
                // no stats on this. its cheap
                json!(U64::zero())
            }
            "eth_mining" => {
                // no stats on this. its cheap
                serde_json::Value::Bool(false)
            }
            // TODO: eth_sendBundle (flashbots command)
            // broadcast transactions to all private rpcs at once
            "eth_sendRawTransaction" => {
                // TODO: how should we handle private_mode here?
                let default_num = match authorization.checks.proxy_mode {
                    // TODO: how many balanced rpcs should we send to? configurable? percentage of total?
                    ProxyMode::Best | ProxyMode::Debug => Some(4),
                    ProxyMode::Fastest(0) => None,
                    // TODO: how many balanced rpcs should we send to? configurable? percentage of total?
                    // TODO: what if we do 2 per tier? we want to blast the third party rpcs
                    // TODO: maybe having the third party rpcs in their own Web3Rpcs would be good for this
                    ProxyMode::Fastest(x) => Some(x * 4),
                    ProxyMode::Versus => None,
                };

                let (private_rpcs, num) = if let Some(private_rpcs) = self.private_rpcs.as_ref() {
                    if !private_rpcs.is_empty() && authorization.checks.private_txs {
                        // if we are sending the transaction privately, no matter the proxy_mode, we send to ALL private rpcs
                        (private_rpcs, None)
                    } else {
                        // TODO: send to balanced_rpcs AND private_rpcs
                        (&self.balanced_rpcs, default_num)
                    }
                } else {
                    (&self.balanced_rpcs, default_num)
                };

                let head_block_num = head_block_num
                    .or(self.balanced_rpcs.head_block_num())
                    .ok_or_else(|| Web3ProxyError::NoServersSynced)?;

                // TODO: error/wait if no head block!

                // try_send_all_upstream_servers puts the request id into the response. no need to do that ourselves here.
                // TODO: what lag should we allow?
                let mut response = private_rpcs
                    .try_send_all_synced_connections(
                        authorization,
                        &request,
                        Some(request_metadata.clone()),
                        Some(&head_block_num.saturating_sub(2.into())),
                        None,
                        Level::Trace,
                        num,
                        true,
                    )
                    .await?;

                // sometimes we get an error that the transaction is already known by our nodes,
                // that's not really an error. Just return the hash like a successful response would.
                if let Some(response_error) = response.error.as_ref() {
                    if response_error.code == -32000
                        && (response_error.message == "ALREADY_EXISTS: already known"
                            || response_error.message
                                == "INTERNAL_ERROR: existing tx with same hash")
                    {
                        let params = request
                            .params
                            .web3_context("there must be params if we got this far")?;

                        let params = params
                            .as_array()
                            .web3_context("there must be an array if we got this far")?
                            .get(0)
                            .web3_context("there must be an item if we got this far")?
                            .as_str()
                            .web3_context("there must be a string if we got this far")?;

                        let params = Bytes::from_str(params)
                            .expect("there must be Bytes if we got this far");

                        let rlp = Rlp::new(params.as_ref());

                        if let Ok(tx) = Transaction::decode(&rlp) {
                            let tx_hash = json!(tx.hash());

                            trace!("tx_hash: {:#?}", tx_hash);

                            let tx_hash = to_raw_value(&tx_hash).unwrap();

                            response.error = None;
                            response.result = Some(tx_hash);
                        }
                    }
                }

                let rpcs = request_metadata.backend_requests.lock().clone();

                // emit stats
                if let Some(salt) = self.config.public_recent_ips_salt.as_ref() {
                    if let Some(tx_hash) = response.result.clone() {
                        let now = Utc::now().timestamp();
                        let salt = salt.clone();
                        let app = self.clone();

                        let f = async move {
                            match app.redis_conn().await {
                                Ok(Some(mut redis_conn)) => {
                                    let salted_tx_hash = format!("{}:{}", salt, tx_hash);

                                    let hashed_tx_hash =
                                        Bytes::from(keccak256(salted_tx_hash.as_bytes()));

                                    let recent_tx_hash_key =
                                        format!("eth_sendRawTransaction:{}", app.config.chain_id);

                                    redis_conn
                                        .zadd(recent_tx_hash_key, hashed_tx_hash.to_string(), now)
                                        .await?;
                                }
                                Ok(None) => {}
                                Err(err) => {
                                    warn!(
                                        "unable to save stats for eth_sendRawTransaction: {:?}",
                                        err
                                    )
                                }
                            }

                            Ok::<_, anyhow::Error>(())
                        };

                        tokio::spawn(f);
                    }
                }

                return Ok((response, rpcs));
            }
            "eth_syncing" => {
                // no stats on this. its cheap
                // TODO: return a real response if all backends are syncing or if no servers in sync
                serde_json::Value::Bool(false)
            }
            "eth_subscribe" => {
                return Ok((
                    JsonRpcForwardedResponse::from_str(
                        "notifications not supported. eth_subscribe is only available over a websocket",
                        Some(-32601),
                        Some(request_id),
                    ),
                    vec![],
                ));
            }
            "eth_unsubscribe" => {
                return Ok((
                    JsonRpcForwardedResponse::from_str(
                        "notifications not supported. eth_unsubscribe is only available over a websocket",
                        Some(-32601),
                        Some(request_id),
                    ),
                    vec![],
                ));
            }
            "net_listening" => {
                // no stats on this. its cheap
                // TODO: only if there are some backends on balanced_rpcs?
                serde_json::Value::Bool(true)
            }
            "net_peerCount" => {
                // no stats on this. its cheap
                // TODO: do something with proxy_mode here?
                json!(U64::from(self.balanced_rpcs.num_synced_rpcs()))
            }
            "web3_clientVersion" => {
                // no stats on this. its cheap
                serde_json::Value::String(APP_USER_AGENT.to_string())
            }
            "web3_sha3" => {
                // returns Keccak-256 (not the standardized SHA3-256) of the given data.
                match &request.params {
                    Some(serde_json::Value::Array(params)) => {
                        // TODO: make a struct and use serde conversion to clean this up
                        if params.len() != 1
                            || !params.get(0).map(|x| x.is_string()).unwrap_or(false)
                        {
                            // TODO: what error code?
                            return Ok((
                                JsonRpcForwardedResponse::from_str(
                                    "Invalid request",
                                    Some(-32600),
                                    Some(request_id),
                                ),
                                vec![],
                            ));
                        }

                        let param = Bytes::from_str(
                            params[0]
                                .as_str()
                                .ok_or(Web3ProxyError::ParseBytesError(None))
                                .web3_context("parsing params 0 into str then bytes")?,
                        )
                        .map_err(|x| {
                            trace!("bad request: {:?}", x);
                            Web3ProxyError::BadRequest(
                                "param 0 could not be read as H256".to_string(),
                            )
                        })?;

                        let hash = H256::from(keccak256(param));

                        json!(hash)
                    }
                    _ => {
                        // TODO: this needs the correct error code in the response
                        // TODO: emit stat?
                        return Ok((
                            JsonRpcForwardedResponse::from_str(
                                "invalid request",
                                Some(StatusCode::BAD_REQUEST.as_u16().into()),
                                Some(request_id),
                            ),
                            vec![],
                        ));
                    }
                }
            }
            "test" => {
                return Ok((
                    JsonRpcForwardedResponse::from_str(
                        "The method test does not exist/is not available.",
                        Some(-32601),
                        Some(request_id),
                    ),
                    vec![],
                ));
            }
            // anything else gets sent to backend rpcs and cached
            method => {
                if method.starts_with("admin_") {
                    // TODO: emit a stat? will probably just be noise
                    return Err(Web3ProxyError::AccessDenied);
                }

                // TODO: if no servers synced, wait for them to be synced? probably better to error and let haproxy retry another server
                let head_block_num = head_block_num
                    .or(self.balanced_rpcs.head_block_num())
                    .ok_or(Web3ProxyError::NoServersSynced)?;

                // we do this check before checking caches because it might modify the request params
                // TODO: add a stat for archive vs full since they should probably cost different
                // TODO: this cache key can be rather large. is that okay?
                let cache_key: Option<ResponseCacheKey> = match block_needed(
                    authorization,
                    method,
                    request.params.as_mut(),
                    head_block_num,
                    &self.balanced_rpcs,
                )
                .await?
                {
                    BlockNeeded::CacheSuccessForever => Some(ResponseCacheKey {
                        from_block: None,
                        to_block: None,
                        method: method.to_string(),
                        params: request.params.clone(),
                        cache_errors: false,
                    }),
                    BlockNeeded::CacheNever => None,
                    BlockNeeded::Cache {
                        block_num,
                        cache_errors,
                    } => {
                        let (request_block_hash, block_depth) = self
                            .balanced_rpcs
                            .block_hash(authorization, &block_num)
                            .await?;

                        if block_depth < self.config.archive_depth {
                            request_metadata
                                .archive_request
                                .store(true, atomic::Ordering::Relaxed);
                        }

                        let request_block = self
                            .balanced_rpcs
                            .block(authorization, &request_block_hash, None)
                            .await?;

                        Some(ResponseCacheKey {
                            from_block: Some(request_block),
                            to_block: None,
                            method: method.to_string(),
                            // TODO: hash here?
                            params: request.params.clone(),
                            cache_errors,
                        })
                    }
                    BlockNeeded::CacheRange {
                        from_block_num,
                        to_block_num,
                        cache_errors,
                    } => {
                        let (from_block_hash, block_depth) = self
                            .balanced_rpcs
                            .block_hash(authorization, &from_block_num)
                            .await?;

                        if block_depth < self.config.archive_depth {
                            request_metadata
                                .archive_request
                                .store(true, atomic::Ordering::Relaxed);
                        }

                        let from_block = self
                            .balanced_rpcs
                            .block(authorization, &from_block_hash, None)
                            .await?;

                        let (to_block_hash, _) = self
                            .balanced_rpcs
                            .block_hash(authorization, &to_block_num)
                            .await?;

                        let to_block = self
                            .balanced_rpcs
                            .block(authorization, &to_block_hash, None)
                            .await?;

                        Some(ResponseCacheKey {
                            from_block: Some(from_block),
                            to_block: Some(to_block),
                            method: method.to_string(),
                            // TODO: hash here?
                            params: request.params.clone(),
                            cache_errors,
                        })
                    }
                };
                trace!("cache_key: {:#?}", cache_key);

                let mut response = {
                    let request_metadata = request_metadata.clone();

                    let authorization = authorization.clone();

                    if let Some(cache_key) = cache_key {
                        let from_block_num = cache_key.from_block.as_ref().map(|x| *x.number());
                        let to_block_num = cache_key.to_block.as_ref().map(|x| *x.number());

                        self.response_cache
                            .try_get_with(cache_key, async move {
                                // TODO: put the hash here instead of the block number? its in the request already.
                                let mut response = self
                                    .balanced_rpcs
                                    .try_proxy_connection(
                                        &authorization,
                                        request,
                                        Some(&request_metadata),
                                        from_block_num.as_ref(),
                                        to_block_num.as_ref(),
                                    )
                                    .await?;

                                // discard their id by replacing it with an empty
                                response.id = Default::default();

                                // TODO: only cache the inner response
                                // TODO: how are we going to stream this?
                                // TODO: check response size. if its very large, return it in a custom Error type that bypasses caching? or will moka do that for us?
                                Ok::<_, Web3ProxyError>(response)
                            })
                            // TODO: add context (error while caching and forwarding response {})
                            .await?
                    } else {
                        self.balanced_rpcs
                            .try_proxy_connection(
                                &authorization,
                                request,
                                Some(&request_metadata),
                                None,
                                None,
                            )
                            .await?
                    }
                };

                // since this data came likely out of a cache, the id is not going to match
                // replace the id with our request's id.
                response.id = request_id;

                // TODO: DRY!
                let rpcs = request_metadata.backend_requests.lock().clone();

                if let Some(stat_sender) = self.stat_sender.as_ref() {
                    let response_stat = RpcQueryStats::new(
                        Some(method.to_string()),
                        authorization.clone(),
                        request_metadata,
                        response.num_bytes(),
                    );

                    stat_sender
                        .send_async(response_stat.into())
                        .await
                        .map_err(Web3ProxyError::SendAppStatError)?;
                }

                return Ok((response, rpcs));
            }
        };

        let response = JsonRpcForwardedResponse::from_value(partial_response, request_id);

        // TODO: DRY
        let rpcs = request_metadata.backend_requests.lock().clone();

        if let Some(stat_sender) = self.stat_sender.as_ref() {
            let response_stat = RpcQueryStats::new(
                Some(request_method),
                authorization.clone(),
                request_metadata,
                response.num_bytes(),
            );

            stat_sender
                .send_async(response_stat.into())
                .await
                .map_err(Web3ProxyError::SendAppStatError)?;
        }

        if let Some((kafka_topic, kafka_key, kafka_headers)) = kafka_stuff {
            let kafka_producer = self
                .kafka_producer
                .clone()
                .expect("if headers are set, producer must exist");

            let response_bytes =
                rmp_serde::to_vec(&response).web3_context("failed msgpack serialize response")?;

            let f = async move {
                let produce_future = kafka_producer.send(
                    FutureRecord::to(&kafka_topic)
                        .key(&kafka_key)
                        .payload(&response_bytes)
                        .headers(kafka_headers),
                    Duration::from_secs(0),
                );

                if let Err((err, _)) = produce_future.await {
                    error!("produce kafka response log: {}", err);
                }
            };

            tokio::spawn(f);
        }

        Ok((response, rpcs))
    }
}

impl fmt::Debug for Web3ProxyApp {
    fn fmt(&self, f: &mut fmt::Formatter<'_>) -> fmt::Result {
        // TODO: the default formatter takes forever to write. this is too quiet though
        f.debug_struct("Web3ProxyApp").finish_non_exhaustive()
    }
}<|MERGE_RESOLUTION|>--- conflicted
+++ resolved
@@ -766,8 +766,6 @@
             Some(private_rpcs)
         };
 
-<<<<<<< HEAD
-=======
         // prepare a Web3Rpcs to hold all our 4337 Abstraction Bundler connections
         // only some chains have this, so this is optional
         let bundler_4337_rpcs = if top_config.bundler_4337_rpcs.is_none() {
@@ -775,7 +773,7 @@
             None
         } else {
             // TODO: do something with the spawn handle
-            let (bundler_4337_rpcs, bundler_4337_rpcs_handle) = Web3Rpcs::spawn(
+            let (bundler_4337_rpcs, bundler_4337_rpcs_handle, _) = Web3Rpcs::spawn(
                 top_config.app.chain_id,
                 db_conn.clone(),
                 http_client.clone(),
@@ -796,7 +794,6 @@
             Some(bundler_4337_rpcs)
         };
 
->>>>>>> bafb6cdd
         let hostname = hostname::get()
             .ok()
             .and_then(|x| x.to_str().map(|x| x.to_string()));
@@ -1206,11 +1203,7 @@
         }
     }
 
-<<<<<<< HEAD
-=======
-    // #[measure([ErrorCount, HitCount, ResponseTime, Throughput])]
     // TODO: more robust stats and kafka logic! if we use the try operator, they aren't saved!
->>>>>>> bafb6cdd
     async fn proxy_cached_request(
         self: &Arc<Self>,
         authorization: &Arc<Authorization>,
@@ -1401,7 +1394,7 @@
                     vec![],
                 ));
             }
-            _method @ ("eth_sendUserOperation"
+            method @ ("eth_sendUserOperation"
             | "eth_estimateUserOperationGas"
             | "eth_getUserOperationByHash"
             | "eth_getUserOperationReceipt"
@@ -1421,8 +1414,8 @@
                     let rpcs = request_metadata.backend_requests.lock().clone();
 
                     if let Some(stat_sender) = self.stat_sender.as_ref() {
-                        let response_stat = ProxyResponseStat::new(
-                            request_method,
+                        let response_stat = RpcQueryStats::new(
+                            Some(method.to_string()),
                             authorization.clone(),
                             request_metadata,
                             response.num_bytes(),
@@ -1431,7 +1424,7 @@
                         stat_sender
                             .send_async(response_stat.into())
                             .await
-                            .context("stat_sender sending bundler_4337 response stat")?;
+                            .map_err(Web3ProxyError::SendAppStatError)?;
                     }
 
                     return Ok((response, rpcs));
