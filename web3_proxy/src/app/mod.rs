mod ws;

use crate::block_number::{block_needed, BlockNeeded};
use crate::config::{AppConfig, TopConfig};
use crate::errors::{Web3ProxyError, Web3ProxyErrorContext, Web3ProxyResult};
use crate::frontend::authorization::{
    Authorization, RequestMetadata, RequestOrMethod, ResponseOrBytes, RpcSecretKey,
};
use crate::frontend::rpc_proxy_ws::ProxyMode;
use crate::jsonrpc::{
    JsonRpcErrorData, JsonRpcForwardedResponse, JsonRpcForwardedResponseEnum, JsonRpcId,
    JsonRpcParams, JsonRpcRequest, JsonRpcRequestEnum, JsonRpcResultData,
};
use crate::relational_db::{get_db, get_migrated_db, DatabaseConnection, DatabaseReplica};
use crate::response_cache::{
    JsonRpcQueryCacheKey, JsonRpcResponseCache, JsonRpcResponseEnum, JsonRpcResponseWeigher,
};
use crate::rpcs::blockchain::Web3ProxyBlock;
use crate::rpcs::consensus::ConsensusWeb3Rpcs;
use crate::rpcs::many::Web3Rpcs;
use crate::rpcs::one::Web3Rpc;
use crate::rpcs::provider::{connect_http, EthersHttpProvider};
use crate::rpcs::transactions::TxStatus;
use crate::stats::{AppStat, StatBuffer};
use crate::user_token::UserBearerToken;
use anyhow::Context;
use atomic_float::AtomicF64;
use axum::headers::{Origin, Referer, UserAgent};
use axum::http::StatusCode;
use chrono::Utc;
use deferred_rate_limiter::DeferredRateLimiter;
use derive_more::From;
use entities::sea_orm_active_enums::TrackingLevel;
use entities::user;
use ethers::core::utils::keccak256;
use ethers::prelude::{Address, Bytes, Transaction, TxHash, H256, U64};
use ethers::types::{I256, U256};
use ethers::utils::rlp::{Decodable, Rlp};
use futures::future::join_all;
use futures::stream::{FuturesUnordered, StreamExt};
use hashbrown::{HashMap, HashSet};
use ipnet::IpNet;
use log::{error, info, trace, warn, Level};
use migration::sea_orm::prelude::Decimal;
use migration::sea_orm::{EntityTrait, PaginatorTrait};
use quick_cache_ttl::{Cache, CacheWithTTL};
use redis_rate_limiter::redis::AsyncCommands;
use redis_rate_limiter::{redis, DeadpoolRuntime, RedisConfig, RedisPool, RedisRateLimiter};
use serde::Serialize;
use serde_json::json;
use serde_json::value::RawValue;
use std::borrow::Cow;
use std::fmt;
use std::net::IpAddr;
use std::num::{NonZeroU32, NonZeroU64};
use std::str::FromStr;
use std::sync::{atomic, Arc};
use std::time::Duration;
use tokio::sync::{broadcast, watch, Semaphore};
use tokio::task::JoinHandle;
use tokio::time::timeout;

// TODO: make this customizable?
// TODO: include GIT_REF in here. i had trouble getting https://docs.rs/vergen/latest/vergen/ to work with a workspace. also .git is in .dockerignore
pub static APP_USER_AGENT: &str = concat!(
    "llamanodes_",
    env!("CARGO_PKG_NAME"),
    "/v",
    env!("CARGO_PKG_VERSION")
);

// aggregate across 1 week
pub const BILLING_PERIOD_SECONDS: i64 = 60 * 60 * 24 * 7;

pub type Web3ProxyJoinHandle<T> = JoinHandle<Web3ProxyResult<T>>;

/// TODO: move this
#[derive(Clone, Debug, Default, From)]
pub struct AuthorizationChecks {
    /// database id of the primary user. 0 if anon
    /// TODO: do we need this? its on the authorization so probably not
    /// TODO: `Option<NonZeroU64>`? they are actual zeroes some places in the db now
    pub user_id: u64,
    /// the key used (if any)
    pub rpc_secret_key: Option<RpcSecretKey>,
    /// database id of the rpc key
    /// if this is None, then this request is being rate limited by ip
    pub rpc_secret_key_id: Option<NonZeroU64>,
    /// if None, allow unlimited queries. inherited from the user_tier
    pub max_requests_per_period: Option<u64>,
    // if None, allow unlimited concurrent requests. inherited from the user_tier
    pub max_concurrent_requests: Option<u32>,
    /// if None, allow any Origin
    pub allowed_origins: Option<Vec<Origin>>,
    /// if None, allow any Referer
    pub allowed_referers: Option<Vec<Referer>>,
    /// if None, allow any UserAgent
    pub allowed_user_agents: Option<Vec<UserAgent>>,
    /// if None, allow any IP Address
    pub allowed_ips: Option<Vec<IpNet>>,
    /// how detailed any rpc account entries should be
    pub tracking_level: TrackingLevel,
    /// Chance to save reverting eth_call, eth_estimateGas, and eth_sendRawTransaction to the database.
    /// depending on the caller, errors might be expected. this keeps us from bloating our database
    /// TODO: f32 would be fine
    pub log_revert_chance: f64,
    /// if true, transactions are broadcast only to private mempools.
    /// IMPORTANT! Once confirmed by a miner, they will be public on the blockchain!
    pub private_txs: bool,
    pub proxy_mode: ProxyMode,
}

/// Cache data from the database about rpc keys
pub type RpcSecretKeyCache = Arc<CacheWithTTL<RpcSecretKey, AuthorizationChecks>>;
pub type UserBalanceCache = Arc<CacheWithTTL<NonZeroU64, Arc<AtomicF64>>>; // Could also be an AtomicDecimal

/// The application
// TODO: i'm sure this is more arcs than necessary, but spawning futures makes references hard
pub struct Web3ProxyApp {
    /// Send requests to the best server available
    pub balanced_rpcs: Arc<Web3Rpcs>,
    /// Send 4337 Abstraction Bundler requests to one of these servers
    pub bundler_4337_rpcs: Option<Arc<Web3Rpcs>>,
    pub http_client: Option<reqwest::Client>,
    /// application config
    /// TODO: this will need a large refactor to handle reloads while running. maybe use a watch::Receiver?
    pub config: AppConfig,
    /// Send private requests (like eth_sendRawTransaction) to all these servers
    /// TODO: include another type so that we can use private miner relays that do not use JSONRPC requests
    pub private_rpcs: Option<Arc<Web3Rpcs>>,
    /// track JSONRPC responses
    pub jsonrpc_response_cache: JsonRpcResponseCache,
    /// rpc clients that subscribe to newHeads use this channel
    /// don't drop this or the sender will stop working
    /// TODO: broadcast channel instead?
    pub watch_consensus_head_receiver: watch::Receiver<Option<Web3ProxyBlock>>,
    /// rpc clients that subscribe to pendingTransactions use this channel
    /// This is the Sender so that new channels can subscribe to it
    pending_tx_sender: broadcast::Sender<TxStatus>,
    /// Optional database for users and accounting
    pub db_conn: Option<DatabaseConnection>,
    /// Optional read-only database for users and accounting
    pub db_replica: Option<DatabaseReplica>,
    pub hostname: Option<String>,
    pub internal_provider: Arc<EthersHttpProvider>,
    /// store pending transactions that we've seen so that we don't send duplicates to subscribers
    /// TODO: think about this more. might be worth storing if we sent the transaction or not and using this for automatic retries
    pub pending_transactions: Arc<CacheWithTTL<TxHash, TxStatus>>,
    /// rate limit anonymous users
    pub frontend_ip_rate_limiter: Option<DeferredRateLimiter<IpAddr>>,
    /// rate limit authenticated users
    pub frontend_registered_user_rate_limiter: Option<DeferredRateLimiter<u64>>,
    /// Optional time series database for making pretty graphs that load quickly
    pub influxdb_client: Option<influxdb2::Client>,
    /// rate limit the login endpoint
    /// we do this because each pending login is a row in the database
    pub login_rate_limiter: Option<RedisRateLimiter>,
    /// volatile cache used for rate limits
    /// TODO: i think i might just delete this entirely. instead use local-only concurrency limits.
    pub vredis_pool: Option<RedisPool>,
    /// cache authenticated users so that we don't have to query the database on the hot path
    // TODO: should the key be our RpcSecretKey class instead of Ulid?
    pub rpc_secret_key_cache: RpcSecretKeyCache,
    /// cache user balances so we don't have to check downgrade logic every single time
    pub user_balance_cache: UserBalanceCache,
    /// concurrent/parallel RPC request limits for authenticated users
    pub user_semaphores: Cache<NonZeroU64, Arc<Semaphore>>,
    /// concurrent/parallel request limits for anonymous users
    pub ip_semaphores: Cache<IpAddr, Arc<Semaphore>>,
    /// concurrent/parallel application request limits for authenticated users
    pub bearer_token_semaphores: Cache<UserBearerToken, Arc<Semaphore>>,
    pub kafka_producer: Option<rdkafka::producer::FutureProducer>,
    /// channel for sending stats in a background task
    pub stat_sender: Option<flume::Sender<AppStat>>,
}

/// flatten a JoinError into an anyhow error
/// Useful when joining multiple futures.
pub async fn flatten_handle<T>(handle: Web3ProxyJoinHandle<T>) -> Web3ProxyResult<T> {
    match handle.await {
        Ok(Ok(result)) => Ok(result),
        Ok(Err(err)) => Err(err),
        Err(err) => Err(err.into()),
    }
}

/// return the first error, or Ok if everything worked
pub async fn flatten_handles<T>(
    mut handles: FuturesUnordered<Web3ProxyJoinHandle<T>>,
) -> Web3ProxyResult<()> {
    while let Some(x) = handles.next().await {
        match x {
            Err(e) => return Err(e.into()),
            Ok(Err(e)) => return Err(e),
            Ok(Ok(_)) => continue,
        }
    }

    Ok(())
}

/// starting an app creates many tasks
#[derive(From)]
pub struct Web3ProxyAppSpawn {
    /// the app. probably clone this to use in other groups of handles
    pub app: Arc<Web3ProxyApp>,
    /// handles for the balanced and private rpcs
    pub app_handles: FuturesUnordered<Web3ProxyJoinHandle<()>>,
    /// these are important and must be allowed to finish
    pub background_handles: FuturesUnordered<Web3ProxyJoinHandle<()>>,
    /// config changes are sent here
    pub new_top_config_sender: watch::Sender<TopConfig>,
    /// watch this to know when to start the app
    pub consensus_connections_watcher: watch::Receiver<Option<Arc<ConsensusWeb3Rpcs>>>,
}

impl Web3ProxyApp {
    /// The main entrypoint.
    pub async fn spawn(
        app_frontend_port: u16,
        top_config: TopConfig,
        num_workers: usize,
        shutdown_sender: broadcast::Sender<()>,
    ) -> anyhow::Result<Web3ProxyAppSpawn> {
        let stat_buffer_shutdown_receiver = shutdown_sender.subscribe();
        let mut background_shutdown_receiver = shutdown_sender.subscribe();

        // safety checks on the config
        // while i would prefer this to be in a "apply_top_config" function, that is a larger refactor
        // TODO: maybe don't spawn with a config at all. have all config updates come through an apply_top_config call
        if let Some(redirect) = &top_config.app.redirect_rpc_key_url {
            assert!(
                redirect.contains("{{rpc_key_id}}"),
                "redirect_rpc_key_url user url must contain \"{{rpc_key_id}}\""
            );
        }

        if !top_config.extra.is_empty() {
            warn!(
                "unknown TopConfig fields!: {:?}",
                top_config.app.extra.keys()
            );
        }

        if !top_config.app.extra.is_empty() {
            warn!(
                "unknown Web3ProxyAppConfig fields!: {:?}",
                top_config.app.extra.keys()
            );
        }

        // these futures are key parts of the app. if they stop running, the app has encountered an irrecoverable error
        // TODO: this is a small enough group, that a vec with try_join_all is probably fine
        let app_handles: FuturesUnordered<Web3ProxyJoinHandle<()>> = FuturesUnordered::new();

        // we must wait for these to end on their own (and they need to subscribe to shutdown_sender)
        let important_background_handles: FuturesUnordered<Web3ProxyJoinHandle<()>> =
            FuturesUnordered::new();

        // connect to the database and make sure the latest migrations have run
        let mut db_conn = None::<DatabaseConnection>;
        let mut db_replica = None::<DatabaseReplica>;
        if let Some(db_url) = top_config.app.db_url.clone() {
            let db_min_connections = top_config
                .app
                .db_min_connections
                .unwrap_or(num_workers as u32);

            // TODO: what default multiple?
            let db_max_connections = top_config
                .app
                .db_max_connections
                .unwrap_or(db_min_connections * 2);

            db_conn = Some(
                get_migrated_db(db_url.clone(), db_min_connections, db_max_connections).await?,
            );

            db_replica = if let Some(db_replica_url) = top_config.app.db_replica_url.clone() {
                if db_replica_url == db_url {
                    // url is the same. do not make a new connection or we might go past our max connections
                    db_conn.clone().map(Into::into)
                } else {
                    let db_replica_min_connections = top_config
                        .app
                        .db_replica_min_connections
                        .unwrap_or(db_min_connections);

                    let db_replica_max_connections = top_config
                        .app
                        .db_replica_max_connections
                        .unwrap_or(db_max_connections);

                    let db_replica = get_db(
                        db_replica_url,
                        db_replica_min_connections,
                        db_replica_max_connections,
                    )
                    .await?;

                    Some(db_replica.into())
                }
            } else {
                // just clone so that we don't need a bunch of checks all over our code
                db_conn.clone().map(Into::into)
            };
        } else {
            anyhow::ensure!(
                top_config.app.db_replica_url.is_none(),
                "if there is a db_replica_url, there must be a db_url"
            );

            warn!("no database. some features will be disabled");
        };

        // connect to kafka for logging requests from the /debug/ urls

        let mut kafka_producer: Option<rdkafka::producer::FutureProducer> = None;
        if let Some(kafka_brokers) = top_config.app.kafka_urls.clone() {
            info!("Connecting to kafka");

            let security_protocol = &top_config.app.kafka_protocol;

            match rdkafka::ClientConfig::new()
                .set("bootstrap.servers", kafka_brokers)
                .set("message.timeout.ms", "5000")
                .set("security.protocol", security_protocol)
                .create()
            {
                Ok(k) => {
                    // TODO: create our topic
                    kafka_producer = Some(k)
                }
                Err(err) => error!("Failed connecting to kafka. This will not retry. {:?}", err),
            }
        }

        // TODO: do this during apply_config so that we can change redis url while running
        // create a connection pool for redis
        // a failure to connect does NOT block the application from starting
        let vredis_pool = match top_config.app.volatile_redis_url.as_ref() {
            Some(redis_url) => {
                // TODO: scrub credentials and then include the redis_url in logs
                info!("Connecting to vredis");

                // TODO: what is a good default?
                let redis_max_connections = top_config
                    .app
                    .volatile_redis_max_connections
                    .unwrap_or(num_workers * 2);

                // TODO: what are reasonable timeouts?
                let redis_pool = RedisConfig::from_url(redis_url)
                    .builder()?
                    .max_size(redis_max_connections)
                    .runtime(DeadpoolRuntime::Tokio1)
                    .build()?;

                // test the redis pool
                if let Err(err) = redis_pool.get().await {
                    error!(
                        "failed to connect to vredis. some features will be disabled. err={:?}",
                        err
                    );
                };

                Some(redis_pool)
            }
            None => {
                warn!("no redis connection. some features will be disabled");
                None
            }
        };

        let influxdb_client = match top_config.app.influxdb_host.as_ref() {
            Some(influxdb_host) => {
                let influxdb_org = top_config
                    .app
                    .influxdb_org
                    .clone()
                    .expect("influxdb_org needed when influxdb_host is set");
                let influxdb_token = top_config
                    .app
                    .influxdb_token
                    .clone()
                    .expect("influxdb_token needed when influxdb_host is set");

                let influxdb_client =
                    influxdb2::Client::new(influxdb_host, influxdb_org, influxdb_token);

                // TODO: test the client now. having a stat for "started" can be useful on graphs to mark deploys

                Some(influxdb_client)
            }
            None => None,
        };

        // all the users are the same size, so no need for a weigher
        // if there is no database of users, there will be no keys and so this will be empty
        // TODO: max_capacity from config
        // TODO: ttl from config
        let rpc_secret_key_cache = CacheWithTTL::arc_with_capacity(
            "rpc_secret_key_cache",
            10_000,
            Duration::from_secs(600),
        )
        .await;

        // TODO: TTL left low, this could also be a solution instead of modifiying the cache, that may be disgusting across threads / slow anyways
        let user_balance_cache =
            CacheWithTTL::arc_with_capacity(10_000, Duration::from_secs(120)).await;

        // create a channel for receiving stats
        // we do this in a channel so we don't slow down our response to the users
        // stats can be saved in mysql, influxdb, both, or none
        let mut stat_sender = None;
        if let Some(influxdb_bucket) = top_config.app.influxdb_bucket.clone() {
            if let Some(spawned_stat_buffer) = StatBuffer::try_spawn(
                BILLING_PERIOD_SECONDS,
                influxdb_bucket,
                top_config.app.chain_id,
                db_conn.clone(),
                60,
                influxdb_client.clone(),
                Some(rpc_secret_key_cache.clone()),
                Some(user_balance_cache.clone()),
                stat_buffer_shutdown_receiver,
                1,
            )? {
                // since the database entries are used for accounting, we want to be sure everything is saved before exiting
                important_background_handles.push(spawned_stat_buffer.background_handle);

                stat_sender = Some(spawned_stat_buffer.stat_sender);
            }
        }

        if stat_sender.is_none() {
            info!("stats will not be collected");
        }

        // make a http shared client
        // TODO: can we configure the connection pool? should we?
        // TODO: timeouts from config. defaults are hopefully good
        let http_client = Some(
            reqwest::ClientBuilder::new()
                .connect_timeout(Duration::from_secs(5))
                .timeout(Duration::from_secs(5 * 60))
                .user_agent(APP_USER_AGENT)
                .build()?,
        );

        // create rate limiters
        // these are optional. they require redis
        let mut frontend_ip_rate_limiter = None;
        let mut frontend_registered_user_rate_limiter = None;
        let mut login_rate_limiter = None;

        if let Some(ref redis_pool) = vredis_pool {
            if let Some(public_requests_per_period) = top_config.app.public_requests_per_period {
                // chain id is included in the app name so that rpc rate limits are per-chain
                let rpc_rrl = RedisRateLimiter::new(
                    &format!("web3_proxy:{}", top_config.app.chain_id),
                    "frontend",
                    public_requests_per_period,
                    60.0,
                    redis_pool.clone(),
                );

                // these two rate limiters can share the base limiter
                // these are deferred rate limiters because we don't want redis network requests on the hot path
                // TODO: take cache_size from config
                frontend_ip_rate_limiter = Some(
                    DeferredRateLimiter::<IpAddr>::new(20_000, "ip", rpc_rrl.clone(), None).await,
                );
                frontend_registered_user_rate_limiter =
                    Some(DeferredRateLimiter::<u64>::new(10_000, "key", rpc_rrl, None).await);
            }

            // login rate limiter
            login_rate_limiter = Some(RedisRateLimiter::new(
                "web3_proxy",
                "login",
                top_config.app.login_rate_limit_per_period,
                60.0,
                redis_pool.clone(),
            ));
        }

        let (watch_consensus_head_sender, watch_consensus_head_receiver) = watch::channel(None);
        // TODO: will one receiver lagging be okay? how big should this be?
        let (pending_tx_sender, pending_tx_receiver) = broadcast::channel(256);

        // TODO: use this? it could listen for confirmed transactions and then clear pending_transactions, but the head_block_sender is doing that
        // TODO: don't drop the pending_tx_receiver. instead, read it to mark transactions as "seen". once seen, we won't re-send them?
        // TODO: once a transaction is "Confirmed" we remove it from the map. this should prevent major memory leaks.
        // TODO: we should still have some sort of expiration or maximum size limit for the map
        drop(pending_tx_receiver);

        // TODO: capacity from configs
        // all these are the same size, so no need for a weigher
        // TODO: this used to have a time_to_idle
        // TODO: different chains might handle this differently
        // TODO: what should we set? 5 minutes is arbitrary. the nodes themselves hold onto transactions for much longer
        // TODO: this used to be time_to_update, but
        let pending_transactions = CacheWithTTL::arc_with_capacity(
            "pending_transactions",
            10_000,
            Duration::from_secs(300),
        )
        .await;

        // responses can be very different in sizes, so this is a cache with a max capacity and a weigher
        // TODO: we should emit stats to calculate a more accurate expected cache size
        // TODO: do we actually want a TTL on this?
        // TODO: configurable max item weight instead of using ~0.1%
        // TODO: resize the cache automatically
        let response_cache = JsonRpcResponseCache::new_with_weights(
            "response_cache",
            (top_config.app.response_cache_max_bytes / 16_384) as usize,
            NonZeroU32::try_from((top_config.app.response_cache_max_bytes / 1024) as u32).unwrap(),
            top_config.app.response_cache_max_bytes,
            JsonRpcResponseWeigher,
            Duration::from_secs(3600),
        )
        .await;

        // TODO: how should we handle hitting this max?
        let max_users = 20_000;

        // create semaphores for concurrent connection limits
        // TODO: how can we implement time til idle?
        // TODO: what should tti be for semaphores?
        let bearer_token_semaphores = Cache::new(max_users);
        let ip_semaphores = Cache::new(max_users);
        let user_semaphores = Cache::new(max_users);

        let (balanced_rpcs, balanced_handle, consensus_connections_watcher) = Web3Rpcs::spawn(
            db_conn.clone(),
            top_config.app.max_block_age,
            top_config.app.max_block_lag,
            top_config.app.min_synced_rpcs,
            top_config.app.min_sum_soft_limit,
            "balanced rpcs".to_string(),
            pending_transactions.clone(),
            Some(pending_tx_sender.clone()),
            Some(watch_consensus_head_sender),
        )
        .await
        .context("spawning balanced rpcs")?;

        app_handles.push(balanced_handle);

        // prepare a Web3Rpcs to hold all our private connections
        // only some chains have this, so this is optional
        let private_rpcs = if top_config.private_rpcs.is_none() {
            warn!("No private relays configured. Any transactions will be broadcast to the public mempool!");
            None
        } else {
            // TODO: do something with the spawn handle
            // TODO: Merge
            // let (private_rpcs, private_rpcs_handle) = Web3Rpcs::spawn(
            let (private_rpcs, private_handle, _) = Web3Rpcs::spawn(
                db_conn.clone(),
                // private rpcs don't get subscriptions, so no need for max_block_age or max_block_lag
                None,
                None,
                0,
                0,
                "protected rpcs".to_string(),
                pending_transactions.clone(),
                // TODO: subscribe to pending transactions on the private rpcs? they seem to have low rate limits, but they should have
                None,
                // subscribing to new heads here won't work well. if they are fast, they might be ahead of balanced_rpcs
                // they also often have low rate limits
                // however, they are well connected to miners/validators. so maybe using them as a safety check would be good
                // TODO: but maybe we could include privates in the "backup" tier
                None,
            )
            .await
            .context("spawning private_rpcs")?;

            app_handles.push(private_handle);

            Some(private_rpcs)
        };

        // prepare a Web3Rpcs to hold all our 4337 Abstraction Bundler connections
        // only some chains have this, so this is optional
        let bundler_4337_rpcs = if top_config.bundler_4337_rpcs.is_none() {
            warn!("No bundler_4337_rpcs configured");
            None
        } else {
            // TODO: do something with the spawn handle
            let (bundler_4337_rpcs, bundler_4337_rpcs_handle, _) = Web3Rpcs::spawn(
                db_conn.clone(),
                // bundler_4337_rpcs don't get subscriptions, so no need for max_block_age or max_block_lag
                None,
                None,
                0,
                0,
                "eip4337 rpcs".to_string(),
                pending_transactions.clone(),
                None,
                None,
            )
            .await
            .context("spawning bundler_4337_rpcs")?;

            app_handles.push(bundler_4337_rpcs_handle);

            Some(bundler_4337_rpcs)
        };

        let hostname = hostname::get()
            .ok()
            .and_then(|x| x.to_str().map(|x| x.to_string()));

        // TODO: i'm sure theres much better ways to do this, but i don't want to spend time fighting traits right now
        // TODO: what interval? i don't think we use it
        // i tried and failed to `impl JsonRpcClient for Web3ProxyApi`
        // i tried and failed to set up ipc. http is already running, so lets just use that
        let internal_provider = connect_http(
            format!("http://127.0.0.1:{}", app_frontend_port)
                .parse()
                .unwrap(),
            http_client.clone(),
            Duration::from_secs(10),
        )?;

        let internal_provider = Arc::new(internal_provider);

        let app = Self {
            balanced_rpcs,
            bearer_token_semaphores,
            bundler_4337_rpcs,
            config: top_config.app.clone(),
            db_conn,
            db_replica,
            frontend_ip_rate_limiter,
            frontend_registered_user_rate_limiter,
            hostname,
<<<<<<< HEAD
            vredis_pool,
            rpc_secret_key_cache,
            user_balance_cache,
            bearer_token_semaphores,
=======
            http_client,
            influxdb_client,
            internal_provider,
>>>>>>> b9f0824d
            ip_semaphores,
            jsonrpc_response_cache: response_cache,
            kafka_producer,
            login_rate_limiter,
            pending_transactions,
            pending_tx_sender,
            private_rpcs,
            rpc_secret_key_cache,
            stat_sender,
            user_semaphores,
            vredis_pool,
            watch_consensus_head_receiver,
        };

        let app = Arc::new(app);

        // watch for config changes
        // TODO: initial config reload should be from this channel. not from the call to spawn

        let (new_top_config_sender, mut new_top_config_receiver) = watch::channel(top_config);

        {
            let app = app.clone();
            let config_handle = tokio::spawn(async move {
                loop {
                    let new_top_config = new_top_config_receiver.borrow_and_update().to_owned();

                    if let Err(err) = app.apply_top_config(new_top_config).await {
                        error!("unable to apply config! {:?}", err);
                    };

                    new_top_config_receiver
                        .changed()
                        .await
                        .context("failed awaiting top_config change")?;

                    info!("config changed");
                }
            });

            app_handles.push(config_handle);
        }

        if important_background_handles.is_empty() {
            info!("no important background handles");

            let f = tokio::spawn(async move {
                let _ = background_shutdown_receiver.recv().await;

                Ok(())
            });

            important_background_handles.push(f);
        }

        Ok((
            app,
            app_handles,
            important_background_handles,
            new_top_config_sender,
            consensus_connections_watcher,
        )
            .into())
    }

    pub async fn apply_top_config(&self, new_top_config: TopConfig) -> Web3ProxyResult<()> {
        // TODO: also update self.config from new_top_config.app

        // connect to the backends
        self.balanced_rpcs
            .apply_server_configs(self, new_top_config.balanced_rpcs)
            .await
            .context("updating balanced rpcs")?;

        if let Some(private_rpc_configs) = new_top_config.private_rpcs {
            if let Some(ref private_rpcs) = self.private_rpcs {
                private_rpcs
                    .apply_server_configs(self, private_rpc_configs)
                    .await
                    .context("updating private_rpcs")?;
            } else {
                // TODO: maybe we should have private_rpcs just be empty instead of being None
                todo!("handle toggling private_rpcs")
            }
        }

        if let Some(bundler_4337_rpc_configs) = new_top_config.bundler_4337_rpcs {
            if let Some(ref bundler_4337_rpcs) = self.bundler_4337_rpcs {
                bundler_4337_rpcs
                    .apply_server_configs(self, bundler_4337_rpc_configs)
                    .await
                    .context("updating bundler_4337_rpcs")?;
            } else {
                // TODO: maybe we should have bundler_4337_rpcs just be empty instead of being None
                todo!("handle toggling bundler_4337_rpcs")
            }
        }

        Ok(())
    }

    pub fn head_block_receiver(&self) -> watch::Receiver<Option<Web3ProxyBlock>> {
        self.watch_consensus_head_receiver.clone()
    }

    /// an ethers provider that you can use with ether's abigen.
    /// this works for now, but I don't like it
    /// TODO: I would much prefer we figure out the traits and `impl JsonRpcClient for Web3ProxyApp`
    pub fn internal_provider(&self) -> &Arc<EthersHttpProvider> {
        &self.internal_provider
    }

    pub async fn prometheus_metrics(&self) -> String {
        let globals = HashMap::new();
        // TODO: what globals? should this be the hostname or what?
        // globals.insert("service", "web3_proxy");

        // TODO: this needs a refactor to get HELP and TYPE into the serialized text
        #[derive(Default, Serialize)]
        struct UserCount(i64);

        let user_count: UserCount = if let Some(db) = self.db_conn() {
            match user::Entity::find().count(&db).await {
                Ok(user_count) => UserCount(user_count as i64),
                Err(err) => {
                    warn!("unable to count users: {:?}", err);
                    UserCount(-1)
                }
            }
        } else {
            UserCount(-1)
        };

        #[derive(Default, Serialize)]
        struct RecentCounts {
            one_week: i64,
            one_day: i64,
            one_hour: i64,
            one_minute: i64,
        }

        impl RecentCounts {
            fn for_err() -> Self {
                Self {
                    one_week: -1,
                    one_day: -1,
                    one_hour: -1,
                    one_minute: -1,
                }
            }
        }

        let (recent_ip_counts, recent_user_id_counts, recent_tx_counts): (
            RecentCounts,
            RecentCounts,
            RecentCounts,
        ) = match self.redis_conn().await {
            Ok(Some(mut redis_conn)) => {
                // TODO: delete any hash entries where
                const ONE_MINUTE: i64 = 60;
                const ONE_HOUR: i64 = ONE_MINUTE * 60;
                const ONE_DAY: i64 = ONE_HOUR * 24;
                const ONE_WEEK: i64 = ONE_DAY * 7;

                let one_week_ago = Utc::now().timestamp() - ONE_WEEK;
                let one_day_ago = Utc::now().timestamp() - ONE_DAY;
                let one_hour_ago = Utc::now().timestamp() - ONE_HOUR;
                let one_minute_ago = Utc::now().timestamp() - ONE_MINUTE;

                let recent_users_by_id = format!("recent_users:id:{}", self.config.chain_id);
                let recent_users_by_ip = format!("recent_users:ip:{}", self.config.chain_id);
                let recent_transactions =
                    format!("eth_sendRawTransaction:{}", self.config.chain_id);

                match redis::pipe()
                    .atomic()
                    // delete any entries older than 1 week
                    .zrembyscore(&recent_users_by_id, i64::MIN, one_week_ago)
                    .ignore()
                    .zrembyscore(&recent_users_by_ip, i64::MIN, one_week_ago)
                    .ignore()
                    .zrembyscore(&recent_transactions, i64::MIN, one_week_ago)
                    .ignore()
                    // get counts for last week
                    .zcount(&recent_users_by_id, one_week_ago, i64::MAX)
                    .zcount(&recent_users_by_ip, one_week_ago, i64::MAX)
                    .zcount(&recent_transactions, one_week_ago, i64::MAX)
                    // get counts for last day
                    .zcount(&recent_users_by_id, one_day_ago, i64::MAX)
                    .zcount(&recent_users_by_ip, one_day_ago, i64::MAX)
                    .zcount(&recent_transactions, one_day_ago, i64::MAX)
                    // get counts for last hour
                    .zcount(&recent_users_by_id, one_hour_ago, i64::MAX)
                    .zcount(&recent_users_by_ip, one_hour_ago, i64::MAX)
                    .zcount(&recent_transactions, one_hour_ago, i64::MAX)
                    // get counts for last minute
                    .zcount(&recent_users_by_id, one_minute_ago, i64::MAX)
                    .zcount(&recent_users_by_ip, one_minute_ago, i64::MAX)
                    .zcount(&recent_transactions, one_minute_ago, i64::MAX)
                    .query_async(&mut redis_conn)
                    .await
                {
                    Ok((
                        user_id_in_week,
                        ip_in_week,
                        txs_in_week,
                        user_id_in_day,
                        ip_in_day,
                        txs_in_day,
                        user_id_in_hour,
                        ip_in_hour,
                        txs_in_hour,
                        user_id_in_minute,
                        ip_in_minute,
                        txs_in_minute,
                    )) => {
                        let recent_user_id_counts = RecentCounts {
                            one_week: user_id_in_week,
                            one_day: user_id_in_day,
                            one_hour: user_id_in_hour,
                            one_minute: user_id_in_minute,
                        };
                        let recent_ip_counts = RecentCounts {
                            one_week: ip_in_week,
                            one_day: ip_in_day,
                            one_hour: ip_in_hour,
                            one_minute: ip_in_minute,
                        };
                        let recent_tx_counts = RecentCounts {
                            one_week: txs_in_week,
                            one_day: txs_in_day,
                            one_hour: txs_in_hour,
                            one_minute: txs_in_minute,
                        };

                        (recent_ip_counts, recent_user_id_counts, recent_tx_counts)
                    }
                    Err(err) => {
                        warn!("unable to count recent users: {}", err);
                        (
                            RecentCounts::for_err(),
                            RecentCounts::for_err(),
                            RecentCounts::for_err(),
                        )
                    }
                }
            }
            Ok(None) => (
                RecentCounts::default(),
                RecentCounts::default(),
                RecentCounts::default(),
            ),
            Err(err) => {
                warn!("unable to connect to redis while counting users: {:?}", err);
                (
                    RecentCounts::for_err(),
                    RecentCounts::for_err(),
                    RecentCounts::for_err(),
                )
            }
        };

        // app.pending_transactions.sync();
        // app.rpc_secret_key_cache.sync();
        // "pending_transactions_count": app.pending_transactions.entry_count(),
        // "pending_transactions_size": app.pending_transactions.weighted_size(),
        // "user_cache_count": app.rpc_secret_key_cache.entry_count(),
        // "user_cache_size": app.rpc_secret_key_cache.weighted_size(),

        #[derive(Serialize)]
        struct CombinedMetrics {
            recent_ip_counts: RecentCounts,
            recent_user_id_counts: RecentCounts,
            recent_tx_counts: RecentCounts,
            user_count: UserCount,
        }

        let metrics = CombinedMetrics {
            recent_ip_counts,
            recent_user_id_counts,
            recent_tx_counts,
            user_count,
        };

        // TODO: i don't like this library. it doesn't include HELP or TYPE lines and so our prometheus server fails to parse it
        serde_prometheus::to_string(&metrics, Some("web3_proxy"), globals)
            .expect("prometheus metrics should always serialize")
    }

    /// make an internal request with stats and caching
    pub async fn internal_request<P: JsonRpcParams, R: JsonRpcResultData>(
        self: &Arc<Self>,
        method: &str,
        params: P,
    ) -> Web3ProxyResult<R> {
        let db_conn = self.db_conn();

        let authorization = Arc::new(Authorization::internal(db_conn)?);

        self.authorized_request(method, params, authorization).await
    }

    /// this is way more round-a-bout than we want, but it means stats are emitted and caches are used
    /// request_with_caching
    pub async fn authorized_request<P: JsonRpcParams, R: JsonRpcResultData>(
        self: &Arc<Self>,
        method: &str,
        params: P,
        authorization: Arc<Authorization>,
    ) -> Web3ProxyResult<R> {
        let request = JsonRpcRequest::new(JsonRpcId::Number(1), method.to_string(), json!(params))?;

        let (_, response, _) = self.proxy_request(request, authorization, None).await;

        if let Some(result) = response.result {
            let result = serde_json::from_str(result.get())?;

            Ok(result)
        } else if let Some(error_data) = response.error {
            // TODO: this might lose the http error code
            Err(Web3ProxyError::JsonRpcErrorData(error_data))
        } else {
            unimplemented!();
        }
    }

    /// send the request or batch of requests to the approriate RPCs
    pub async fn proxy_web3_rpc(
        self: &Arc<Self>,
        authorization: Arc<Authorization>,
        request: JsonRpcRequestEnum,
    ) -> Web3ProxyResult<(StatusCode, JsonRpcForwardedResponseEnum, Vec<Arc<Web3Rpc>>)> {
        // trace!(?request, "proxy_web3_rpc");

        let response = match request {
            JsonRpcRequestEnum::Single(request) => {
                let (status_code, response, rpcs) = self
                    .proxy_request(request, authorization.clone(), None)
                    .await;

                (
                    status_code,
                    JsonRpcForwardedResponseEnum::Single(response),
                    rpcs,
                )
            }
            JsonRpcRequestEnum::Batch(requests) => {
                let (responses, rpcs) = self
                    .proxy_web3_rpc_requests(&authorization, requests)
                    .await?;

                // TODO: real status code. i don't think we are following the spec here
                (
                    StatusCode::OK,
                    JsonRpcForwardedResponseEnum::Batch(responses),
                    rpcs,
                )
            }
        };

        Ok(response)
    }

    /// cut up the request and send to potentually different servers
    /// TODO: make sure this isn't a problem
    async fn proxy_web3_rpc_requests(
        self: &Arc<Self>,
        authorization: &Arc<Authorization>,
        requests: Vec<JsonRpcRequest>,
    ) -> Web3ProxyResult<(Vec<JsonRpcForwardedResponse>, Vec<Arc<Web3Rpc>>)> {
        // TODO: we should probably change ethers-rs to support this directly. they pushed this off to v2 though
        let num_requests = requests.len();

        // get the head block now so that any requests that need it all use the same block
        // TODO: this still has an edge condition if there is a reorg in the middle of the request!!!
        let head_block_num = self
            .balanced_rpcs
            .head_block_num()
            .ok_or(Web3ProxyError::NoServersSynced)?;

        // TODO: use streams and buffers so we don't overwhelm our server
        let responses = join_all(
            requests
                .into_iter()
                .map(|request| {
                    self.proxy_request(request, authorization.clone(), Some(head_block_num))
                })
                .collect::<Vec<_>>(),
        )
        .await;

        let mut collected: Vec<JsonRpcForwardedResponse> = Vec::with_capacity(num_requests);
        let mut collected_rpc_names: HashSet<String> = HashSet::new();
        let mut collected_rpcs: Vec<Arc<Web3Rpc>> = vec![];
        for response in responses {
            // TODO: any way to attach the tried rpcs to the error? it is likely helpful
            let (status_code, response, rpcs) = response;

            collected.push(response);
            collected_rpcs.extend(rpcs.into_iter().filter(|x| {
                if collected_rpc_names.contains(&x.name) {
                    false
                } else {
                    collected_rpc_names.insert(x.name.clone());
                    true
                }
            }));

            // TODO: what should we do with the status code? check the jsonrpc spec
        }

        Ok((collected, collected_rpcs))
    }

    /// TODO: i don't think we want or need this. just use app.db_conn, or maybe app.db_conn.clone() or app.db_conn.as_ref()
    pub fn db_conn(&self) -> Option<DatabaseConnection> {
        self.db_conn.clone()
    }

    pub fn db_replica(&self) -> Option<DatabaseReplica> {
        self.db_replica.clone()
    }

    pub async fn redis_conn(&self) -> anyhow::Result<Option<redis_rate_limiter::RedisConnection>> {
        match self.vredis_pool.as_ref() {
            // TODO: don't do an error. return None
            None => Ok(None),
            Some(redis_pool) => {
                let redis_conn = redis_pool.get().await?;

                Ok(Some(redis_conn))
            }
        }
    }

    /// try to send transactions to the best available rpcs with protected/private mempools
    /// if no protected rpcs are configured, then some public rpcs are used instead
    async fn try_send_protected<P: JsonRpcParams>(
        self: &Arc<Self>,
        method: &str,
        params: &P,
        request_metadata: &Arc<RequestMetadata>,
    ) -> Web3ProxyResult<Box<RawValue>> {
        if let Some(protected_rpcs) = self.private_rpcs.as_ref() {
            if !protected_rpcs.is_empty() {
                let protected_response = protected_rpcs
                    .try_send_all_synced_connections(
                        method,
                        params,
                        Some(request_metadata),
                        None,
                        None,
                        Some(Level::Trace.into()),
                        None,
                        true,
                    )
                    .await;

                return protected_response;
            }
        }

        let num_public_rpcs = match request_metadata.proxy_mode() {
            // TODO: how many balanced rpcs should we send to? configurable? percentage of total?
            ProxyMode::Best | ProxyMode::Debug => Some(4),
            ProxyMode::Fastest(0) => None,
            // TODO: how many balanced rpcs should we send to? configurable? percentage of total?
            // TODO: what if we do 2 per tier? we want to blast the third party rpcs
            // TODO: maybe having the third party rpcs in their own Web3Rpcs would be good for this
            ProxyMode::Fastest(x) => Some(x * 4),
            ProxyMode::Versus => None,
        };

        // no private rpcs to send to. send to a few public rpcs
        // try_send_all_upstream_servers puts the request id into the response. no need to do that ourselves here.
        self.balanced_rpcs
            .try_send_all_synced_connections(
                method,
                params,
                Some(request_metadata),
                None,
                None,
                Some(Level::Trace.into()),
                num_public_rpcs,
                true,
            )
            .await
    }

    ///
    // TODO: is this a good return type? i think the status code should be one level higher
    async fn proxy_request(
        self: &Arc<Self>,
        request: JsonRpcRequest,
        authorization: Arc<Authorization>,
        head_block_num: Option<U64>,
    ) -> (StatusCode, JsonRpcForwardedResponse, Vec<Arc<Web3Rpc>>) {
        let request_metadata = RequestMetadata::new(
            self,
            authorization,
            RequestOrMethod::Request(&request),
            head_block_num.as_ref(),
        )
        .await;

        let response_id = request.id;

        let (code, response_data) = match self
            ._proxy_request_with_caching(
                &request.method,
                request.params,
                head_block_num,
                &request_metadata,
            )
            .await
        {
            Ok(response_data) => (StatusCode::OK, response_data),
            Err(err) => err.into_response_parts(),
        };

        let response = JsonRpcForwardedResponse::from_response_data(response_data, response_id);

        // TODO: this serializes twice :/
        request_metadata.add_response(ResponseOrBytes::Response(&response));

        let rpcs = request_metadata.backend_rpcs_used();

        (code, response, rpcs)
    }

    /// main logic for proxy_cached_request but in a dedicated function so the try operator is easy to use
    /// TODO: how can we make this generic?
    async fn _proxy_request_with_caching(
        self: &Arc<Self>,
        method: &str,
        mut params: serde_json::Value,
        head_block_num: Option<U64>,
        request_metadata: &Arc<RequestMetadata>,
    ) -> Web3ProxyResult<JsonRpcResponseEnum<Box<RawValue>>> {
        // TODO: don't clone into a new string?
        let request_method = method.to_string();

        let authorization = request_metadata.authorization.clone().unwrap_or_default();

        // TODO: serve net_version without querying the backend
        // TODO: don't force RawValue
        let response_data: JsonRpcResponseEnum<Box<RawValue>> = match request_method.as_ref() {
            // lots of commands are blocked
            method @ ("db_getHex"
            | "db_getString"
            | "db_putHex"
            | "db_putString"
            | "debug_accountRange"
            | "debug_backtraceAt"
            | "debug_blockProfile"
            | "debug_bundler_clearState"
            | "debug_bundler_dumpMempool"
            | "debug_bundler_sendBundleNow"
            | "debug_chaindbCompact"
            | "debug_chaindbProperty"
            | "debug_cpuProfile"
            | "debug_freeOSMemory"
            | "debug_freezeClient"
            | "debug_gcStats"
            | "debug_goTrace"
            | "debug_memStats"
            | "debug_mutexProfile"
            | "debug_setBlockProfileRate"
            | "debug_setGCPercent"
            | "debug_setHead"
            | "debug_setMutexProfileFraction"
            | "debug_standardTraceBadBlockToFile"
            | "debug_standardTraceBlockToFile"
            | "debug_startCPUProfile"
            | "debug_startGoTrace"
            | "debug_stopCPUProfile"
            | "debug_stopGoTrace"
            | "debug_writeBlockProfile"
            | "debug_writeMemProfile"
            | "debug_writeMutexProfile"
            | "erigon_cacheCheck"
            | "eth_compileLLL"
            | "eth_compileSerpent"
            | "eth_compileSolidity"
            | "eth_getCompilers"
            | "eth_sendTransaction"
            | "eth_sign"
            | "eth_signTransaction"
            | "eth_submitHashrate"
            | "eth_submitWork"
            | "les_addBalance"
            | "les_setClientParams"
            | "les_setDefaultParams"
            | "miner_setEtherbase"
            | "miner_setExtra"
            | "miner_setGasLimit"
            | "miner_setGasPrice"
            | "miner_start"
            | "miner_stop"
            | "personal_ecRecover"
            | "personal_importRawKey"
            | "personal_listAccounts"
            | "personal_lockAccount"
            | "personal_newAccount"
            | "personal_sendTransaction"
            | "personal_sign"
            | "personal_unlockAccount"
            | "shh_addToGroup"
            | "shh_getFilterChanges"
            | "shh_getMessages"
            | "shh_hasIdentity"
            | "shh_newFilter"
            | "shh_newGroup"
            | "shh_newIdentity"
            | "shh_post"
            | "shh_uninstallFilter"
            | "shh_version") => {
                // i don't think we will ever support these methods. maybe do Forbidden?
                // TODO: what error code?
                JsonRpcErrorData::from(format!(
                    "the method {} does not exist/is not available",
                    method
                )).into()
            }
            // TODO: implement these commands
            method @ ("eth_getFilterChanges"
            | "eth_getFilterLogs"
            | "eth_newBlockFilter"
            | "eth_newFilter"
            | "eth_newPendingTransactionFilter"
            | "eth_pollSubscriptions"
            | "eth_uninstallFilter") => {
                // TODO: unsupported command stat. use the count to prioritize new features
                // TODO: what error code?
                JsonRpcErrorData::from(format!(
                    "the method {} is not yet implemented. contact us if you need this",
                    method
                ))
                .into()
            }
            method @ ("eth_sendUserOperation"
            | "eth_estimateUserOperationGas"
            | "eth_getUserOperationByHash"
            | "eth_getUserOperationReceipt"
            | "eth_supportedEntryPoints") => match self.bundler_4337_rpcs.as_ref() {
                Some(bundler_4337_rpcs) => {
                    // TODO: timeout
                    let x = bundler_4337_rpcs
                        .try_proxy_connection::<_, Box<RawValue>>(
                            method,
                            &params,
                            Some(request_metadata),
                            None,
                            None,
                        )
                        .await?;

                    x.into()
                }
                None => {
                    // TODO: stats even when we error!
                    // TODO: dedicated error for no 4337 bundlers
                    return Err(Web3ProxyError::NoServersSynced);
                }
            },
            "eth_accounts" => JsonRpcResponseEnum::from(serde_json::Value::Array(vec![])),
            "eth_blockNumber" => {
                match head_block_num.or(self.balanced_rpcs.head_block_num()) {
                    Some(head_block_num) => JsonRpcResponseEnum::from(json!(head_block_num)),
                    None => {
                        // TODO: what does geth do if this happens?
                        // TODO: standard not synced error
                        return Err(Web3ProxyError::NoServersSynced);
                    }
                }
            }
            "eth_chainId" => JsonRpcResponseEnum::from(json!(U64::from(self.config.chain_id))),
            // TODO: eth_callBundle (https://docs.flashbots.net/flashbots-auction/searchers/advanced/rpc-endpoint#eth_callbundle)
            // TODO: eth_cancelPrivateTransaction (https://docs.flashbots.net/flashbots-auction/searchers/advanced/rpc-endpoint#eth_cancelprivatetransaction, but maybe just reject)
            // TODO: eth_sendPrivateTransaction (https://docs.flashbots.net/flashbots-auction/searchers/advanced/rpc-endpoint#eth_sendprivatetransaction)
            "eth_coinbase" => {
                // no need for serving coinbase
                JsonRpcResponseEnum::from(json!(Address::zero()))
            }
            "eth_estimateGas" => {
                // TODO: timeout
                let mut gas_estimate = self
                    .balanced_rpcs
                    .try_proxy_connection::<_, U256>(
                        method,
                        &params,
                        Some(request_metadata),
                        None,
                        None,
                    )
                    .await?;

                let gas_increase = if let Some(gas_increase_percent) =
                    self.config.gas_increase_percent
                {
                    let gas_increase = gas_estimate * gas_increase_percent / U256::from(100);

                    let min_gas_increase = self.config.gas_increase_min.unwrap_or_default();

                    gas_increase.max(min_gas_increase)
                } else {
                    self.config.gas_increase_min.unwrap_or_default()
                };

                gas_estimate += gas_increase;

                // TODO: from_serializable?
                JsonRpcResponseEnum::from(json!(gas_estimate))
            }
            "eth_getTransactionReceipt" | "eth_getTransactionByHash" => {
                // try to get the transaction without specifying a min_block_height
                // TODO: timeout

                let mut response_data = self
                    .balanced_rpcs
                    .try_proxy_connection::<_, Box<RawValue>>(
                        method,
                        &params,
                        Some(request_metadata),
                        None,
                        None,
                    )
                    .await;

                // if we got "null", it is probably because the tx is old. retry on nodes with old block data
                let try_archive = if let Ok(value) = &response_data {
                    value.get() == "null"
                } else {
                    true
                };

                if try_archive {
                    request_metadata
                        .archive_request
                        .store(true, atomic::Ordering::Release);

                    response_data = self
                        .balanced_rpcs
                        .try_proxy_connection::<_, Box<RawValue>>(
                            method,
                            &params,
                            Some(request_metadata),
                            Some(&U64::one()),
                            None,
                        )
                        .await;
                }

                response_data.try_into()?
            }
            // TODO: eth_gasPrice that does awesome magic to predict the future
            "eth_hashrate" => JsonRpcResponseEnum::from(json!(U64::zero())),
            "eth_mining" => JsonRpcResponseEnum::from(serde_json::Value::Bool(false)),
            // TODO: eth_sendBundle (flashbots/eden command)
            // broadcast transactions to all private rpcs at once
            "eth_sendRawTransaction" => {
                // TODO: decode the transaction

                // TODO: error if the chain_id is incorrect

                let response = timeout(
                    Duration::from_secs(30),
                    self
                        .try_send_protected(
                            method,
                            &params,
                            request_metadata,
                        )
                )
                .await?;

                let mut response = response.try_into()?;

                // sometimes we get an error that the transaction is already known by our nodes,
                // that's not really an error. Return the hash like a successful response would.
                // TODO: move this to a helper function
                if let JsonRpcResponseEnum::RpcError{ error_data, ..} = &response {
                    if error_data.code == -32000
                        && (error_data.message == "ALREADY_EXISTS: already known"
                            || error_data.message == "INTERNAL_ERROR: existing tx with same hash")
                    {
                        let params = params
                            .as_array()
                            .ok_or_else(|| {
                                Web3ProxyError::BadRequest(
                                    "Unable to get array from params".into(),
                                )
                            })?
                            .get(0)
                            .ok_or_else(|| {
                                Web3ProxyError::BadRequest(
                                    "Unable to get item 0 from params".into(),
                                )
                            })?
                            .as_str()
                            .ok_or_else(|| {
                                Web3ProxyError::BadRequest(
                                    "Unable to get string from params item 0".into(),
                                )
                            })?;

                        let params = Bytes::from_str(params)
                            .expect("there must be Bytes if we got this far");

                        let rlp = Rlp::new(params.as_ref());

                        if let Ok(tx) = Transaction::decode(&rlp) {
                            // TODO: decode earlier and confirm that tx.chain_id (if set) matches self.config.chain_id
                            let tx_hash = json!(tx.hash());

                            trace!("tx_hash: {:#?}", tx_hash);

                            response = JsonRpcResponseEnum::from(tx_hash);
                        }
                    }
                }

                // emit transaction count stats
                // TODO: use this cache to avoid sending duplicate transactions?
                if let Some(ref salt) = self.config.public_recent_ips_salt {
                    if let JsonRpcResponseEnum::Result { value, .. } = &response {
                        let now = Utc::now().timestamp();
                        let app = self.clone();

                        let salted_tx_hash = format!("{}:{}", salt, value.get());

                        let f = async move {
                            match app.redis_conn().await {
                                Ok(Some(mut redis_conn)) => {
                                    let hashed_tx_hash =
                                        Bytes::from(keccak256(salted_tx_hash.as_bytes()));

                                    let recent_tx_hash_key =
                                        format!("eth_sendRawTransaction:{}", app.config.chain_id);

                                    redis_conn
                                        .zadd(recent_tx_hash_key, hashed_tx_hash.to_string(), now)
                                        .await?;
                                }
                                Ok(None) => {}
                                Err(err) => {
                                    warn!(
                                        "unable to save stats for eth_sendRawTransaction: {:?}",
                                        err
                                    )
                                }
                            }

                            Ok::<_, anyhow::Error>(())
                        };

                        tokio::spawn(f);
                    }
                }

                todo!();
            }
            "eth_syncing" => {
                // no stats on this. its cheap
                // TODO: return a real response if all backends are syncing or if no servers in sync
                // TODO: const
                JsonRpcResponseEnum::from(serde_json::Value::Bool(false))
            }
            "eth_subscribe" => JsonRpcErrorData {
                message: Cow::Borrowed(
                    "notifications not supported. eth_subscribe is only available over a websocket",
                ),
                code: -32601,
                data: None,
            }
            .into(),
            "eth_unsubscribe" => JsonRpcErrorData {
                message: Cow::Borrowed("notifications not supported. eth_unsubscribe is only available over a websocket"),
                code: -32601,
                data: None,
            }.into(),
            "net_listening" => {
                // TODO: only true if there are some backends on balanced_rpcs?
                // TODO: const
                JsonRpcResponseEnum::from(serde_json::Value::Bool(true))
            }
            "net_peerCount" => 
                JsonRpcResponseEnum::from(json!(U64::from(self.balanced_rpcs.num_synced_rpcs())))
            ,
            "web3_clientVersion" => 
                JsonRpcResponseEnum::from(serde_json::Value::String(APP_USER_AGENT.to_string()))
            ,
            "web3_sha3" => {
                // returns Keccak-256 (not the standardized SHA3-256) of the given data.
                // TODO: timeout
                match &params {
                    serde_json::Value::Array(params) => {
                        // TODO: make a struct and use serde conversion to clean this up
                        if params.len() != 1
                            || !params.get(0).map(|x| x.is_string()).unwrap_or(false)
                        {
                            // TODO: what error code?
                            // TODO: use Web3ProxyError::BadRequest
                            JsonRpcErrorData {
                                message: Cow::Borrowed("Invalid request"),
                                code: -32600,
                                data: None
                            }.into()
                        } else {
                            // TODO: BadRequest instead of web3_context
                            let param = Bytes::from_str(
                                params[0]
                                    .as_str()
                                    .ok_or(Web3ProxyError::ParseBytesError(None))
                                    .web3_context("parsing params 0 into str then bytes")?,
                            )
                            .map_err(|x| {
                                trace!("bad request: {:?}", x);
                                Web3ProxyError::BadRequest(
                                    "param 0 could not be read as H256".into(),
                                )
                            })?;

                            let hash = H256::from(keccak256(param));

                            JsonRpcResponseEnum::from(json!(hash))
                        }
                    }
                    _ => {
                        // TODO: this needs the correct error code in the response
                        // TODO: Web3ProxyError::BadRequest instead?
                        JsonRpcErrorData {
                            message: Cow::Borrowed("invalid request"),
                            code: StatusCode::BAD_REQUEST.as_u16().into(),
                            data: None,
                        }.into()
                    }
                }
            }
            "test" => JsonRpcErrorData {
                message: Cow::Borrowed("The method test does not exist/is not available."),
                code: -32601,
                data: None,
            }.into(),
            // anything else gets sent to backend rpcs and cached
            method => {
                if method.starts_with("admin_") {
                    // TODO: emit a stat? will probably just be noise
                    return Err(Web3ProxyError::AccessDenied);
                }

                // TODO: if no servers synced, wait for them to be synced? probably better to error and let haproxy retry another server
                let head_block_num = head_block_num
                    .or(self.balanced_rpcs.head_block_num())
                    .ok_or(Web3ProxyError::NoServersSynced)?;

                // we do this check before checking caches because it might modify the request params
                // TODO: add a stat for archive vs full since they should probably cost different
                // TODO: this cache key can be rather large. is that okay?
                let cache_key: Option<JsonRpcQueryCacheKey> = match block_needed(
                    &authorization,
                    method,
                    &mut params,
                    head_block_num,
                    &self.balanced_rpcs,
                )
                .await?
                {
                    BlockNeeded::CacheSuccessForever => Some(JsonRpcQueryCacheKey::new(
                        None,
                        None,
                        method,
                        &params,
                        false,
                    )),
                    BlockNeeded::CacheNever => None,
                    BlockNeeded::Cache {
                        block_num,
                        cache_errors,
                    } => {
                        let (request_block_hash, block_depth) = self
                            .balanced_rpcs
                            .block_hash(&authorization, &block_num)
                            .await?;

                        if block_depth < self.config.archive_depth {
                            request_metadata
                                .archive_request
                                .store(true, atomic::Ordering::Release);
                        }

                        let request_block = self
                            .balanced_rpcs
                            .block(&authorization, &request_block_hash, None)
                            .await?
                            .block;

                        Some(JsonRpcQueryCacheKey::new(
                            Some(request_block),
                            None,
                            method,
                            &params,
                            cache_errors,
                        ))
                    }
                    BlockNeeded::CacheRange {
                        from_block_num,
                        to_block_num,
                        cache_errors,
                    } => {
                        let (from_block_hash, block_depth) = self
                            .balanced_rpcs
                            .block_hash(&authorization, &from_block_num)
                            .await?;

                        if block_depth < self.config.archive_depth {
                            request_metadata
                                .archive_request
                                .store(true, atomic::Ordering::Release);
                        }

                        let from_block = self
                            .balanced_rpcs
                            .block(&authorization, &from_block_hash, None)
                            .await?
                            .block;

                        let (to_block_hash, _) = self
                            .balanced_rpcs
                            .block_hash(&authorization, &to_block_num)
                            .await?;

                        let to_block = self
                            .balanced_rpcs
                            .block(&authorization, &to_block_hash, None)
                            .await?
                            .block;

                        Some(JsonRpcQueryCacheKey::new(
                            Some(from_block),
                            Some(to_block),
                            method,
                            &params,
                            cache_errors,
                        ))
                    }
                };

                // TODO: different timeouts for different user tiers. get the duration out of the request_metadata
                let duration = Duration::from_secs(240);

                if let Some(cache_key) = cache_key {
                    let from_block_num = cache_key.from_block_num();
                    let to_block_num = cache_key.to_block_num();
                    let cache_errors = cache_key.cache_errors();

                    match self
                        .jsonrpc_response_cache
                        .get_value_or_guard_async(cache_key).await
                    {
                        Ok(x) => x,
                        Err(x) => {
                            let response_data = timeout(
                                duration,
                                self.balanced_rpcs
                                    .try_proxy_connection::<_, Box<RawValue>>(
                                        method,
                                        &params,
                                        Some(request_metadata),
                                        from_block_num.as_ref(),
                                        to_block_num.as_ref(),
                                    )
                                )
                                .await?;

                            let response_data: JsonRpcResponseEnum<Box<RawValue>> = response_data.try_into()?;

                            if matches!(response_data, JsonRpcResponseEnum::Result { .. }) || cache_errors {
                                // TODO: convert the Box<RawValue> to an Arc<RawValue>?
                                x.insert(response_data.clone());
                            }

                            response_data
                        }
                    }
                } else {
                    let x = timeout(
                        duration,
                        self.balanced_rpcs
                        .try_proxy_connection::<_, Box<RawValue>>(
                            method,
                            &params,
                            Some(request_metadata),
                            None,
                            None,
                        )
                    )
                    .await??;

                    x.into()
                }
            }
        };

        Ok(response_data)
    }
}

impl fmt::Debug for Web3ProxyApp {
    fn fmt(&self, f: &mut fmt::Formatter<'_>) -> fmt::Result {
        // TODO: the default formatter takes forever to write. this is too quiet though
        f.debug_struct("Web3ProxyApp").finish_non_exhaustive()
    }
}<|MERGE_RESOLUTION|>--- conflicted
+++ resolved
@@ -408,7 +408,8 @@
 
         // TODO: TTL left low, this could also be a solution instead of modifiying the cache, that may be disgusting across threads / slow anyways
         let user_balance_cache =
-            CacheWithTTL::arc_with_capacity(10_000, Duration::from_secs(120)).await;
+            CacheWithTTL::arc_with_capacity("user_balance_cache", 10_000, Duration::from_secs(120))
+                .await;
 
         // create a channel for receiving stats
         // we do this in a channel so we don't slow down our response to the users
@@ -639,16 +640,12 @@
             frontend_ip_rate_limiter,
             frontend_registered_user_rate_limiter,
             hostname,
-<<<<<<< HEAD
             vredis_pool,
             rpc_secret_key_cache,
             user_balance_cache,
-            bearer_token_semaphores,
-=======
             http_client,
             influxdb_client,
             internal_provider,
->>>>>>> b9f0824d
             ip_semaphores,
             jsonrpc_response_cache: response_cache,
             kafka_producer,
@@ -656,10 +653,8 @@
             pending_transactions,
             pending_tx_sender,
             private_rpcs,
-            rpc_secret_key_cache,
             stat_sender,
             user_semaphores,
-            vredis_pool,
             watch_consensus_head_receiver,
         };
 
