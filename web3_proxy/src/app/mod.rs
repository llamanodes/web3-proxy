--- conflicted
+++ resolved
@@ -480,7 +480,7 @@
                         db_replica_min_connections,
                         db_replica_max_connections,
                     )
-                        .await?;
+                    .await?;
 
                     Some(DatabaseReplica(db_replica))
                 }
@@ -821,8 +821,8 @@
             Some(pending_tx_sender.clone()),
             Some(watch_consensus_head_sender),
         )
-            .await
-            .context("spawning balanced rpcs")?;
+        .await
+        .context("spawning balanced rpcs")?;
 
         app_handles.push(balanced_handle);
 
@@ -853,8 +853,8 @@
                 // TODO: but maybe we could include privates in the "backup" tier
                 None,
             )
-                .await
-                .context("spawning private_rpcs")?;
+            .await
+            .context("spawning private_rpcs")?;
 
             app_handles.push(private_handle);
 
@@ -919,7 +919,6 @@
             app_handles.push(config_handle);
         }
 
-<<<<<<< HEAD
         if important_background_handles.is_empty() {
             info!("no important background handles");
 
@@ -931,22 +930,6 @@
 
             important_background_handles.push(f);
         }
-=======
-// =======
-//         if important_background_handles.is_empty() {
-//             info!("no important background handles");
-//
-//             let f = tokio::spawn(async move {
-//                 let _ = background_shutdown_receiver.recv().await;
-//
-//                 Ok(())
-//             });
-//
-//             important_background_handles.push(f);
-//         }
-//
-// >>>>>>> 24-referral-program
->>>>>>> 10413fdc
 
         Ok((
             app,
@@ -979,7 +962,6 @@
 
         Ok(())
     }
-
 
     pub fn head_block_receiver(&self) -> watch::Receiver<Option<Web3ProxyBlock>> {
         self.watch_consensus_head_receiver.clone()
