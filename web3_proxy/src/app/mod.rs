// TODO: this file is way too big now. move things into other modules
mod ws;

use crate::block_number::{block_needed, BlockNeeded};
use crate::config::{AppConfig, TopConfig};
use crate::frontend::authorization::{
    Authorization, RequestMetadata, RequestOrMethod, RpcSecretKey,
};
use crate::frontend::errors::{Web3ProxyError, Web3ProxyErrorContext, Web3ProxyResult};
use crate::frontend::rpc_proxy_ws::ProxyMode;
use crate::jsonrpc::{
    JsonRpcForwardedResponse, JsonRpcForwardedResponseEnum, JsonRpcRequest, JsonRpcRequestEnum,
};
use crate::rpcs::blockchain::Web3ProxyBlock;
use crate::rpcs::consensus::ConsensusWeb3Rpcs;
use crate::rpcs::many::Web3Rpcs;
use crate::rpcs::one::Web3Rpc;
use crate::rpcs::transactions::TxStatus;
use crate::stats::{AppStat, StatBuffer};
use crate::user_token::UserBearerToken;
use anyhow::Context;
use axum::headers::{Origin, Referer, UserAgent};
use axum::http::StatusCode;
use chrono::Utc;
use deferred_rate_limiter::DeferredRateLimiter;
use derive_more::From;
use entities::sea_orm_active_enums::TrackingLevel;
use entities::user;
use ethers::core::utils::keccak256;
use ethers::prelude::{Address, Bytes, Transaction, TxHash, H256, U64};
use ethers::types::U256;
use ethers::utils::rlp::{Decodable, Rlp};
use futures::future::join_all;
use futures::stream::{FuturesUnordered, StreamExt};
use hashbrown::{HashMap, HashSet};
use ipnet::IpNet;
use log::{debug, error, info, trace, warn, Level};
use migration::sea_orm::{
    self, ConnectionTrait, Database, DatabaseConnection, EntityTrait, PaginatorTrait,
};
use migration::sea_query::table::ColumnDef;
use migration::{Alias, DbErr, Migrator, MigratorTrait, Table};
use moka::future::Cache;
use redis_rate_limiter::redis::AsyncCommands;
use redis_rate_limiter::{redis, DeadpoolRuntime, RedisConfig, RedisPool, RedisRateLimiter};
use serde::Serialize;
use serde_json::json;
use serde_json::value::to_raw_value;
use std::fmt;
use std::hash::{Hash, Hasher};
use std::net::IpAddr;
use std::num::NonZeroU64;
use std::str::FromStr;
use std::sync::{atomic, Arc};
use std::time::Duration;
use tokio::sync::{broadcast, watch, Semaphore};
use tokio::task::JoinHandle;
use tokio::time::{sleep, timeout};
use ulid::Ulid;

// TODO: make this customizable?
// TODO: include GIT_REF in here. i had trouble getting https://docs.rs/vergen/latest/vergen/ to work with a workspace. also .git is in .dockerignore
pub static APP_USER_AGENT: &str = concat!(
    "llamanodes_",
    env!("CARGO_PKG_NAME"),
    "/v",
    env!("CARGO_PKG_VERSION")
);

// aggregate across 1 week
pub const BILLING_PERIOD_SECONDS: i64 = 60 * 60 * 24 * 7;

#[derive(Debug, From)]
struct ResponseCacheKey {
    // if none, this is cached until evicted
    from_block: Option<Web3ProxyBlock>,
    // to_block is only set when ranges of blocks are requested (like with eth_getLogs)
    to_block: Option<Web3ProxyBlock>,
    method: String,
    params: Option<serde_json::Value>,
    cache_errors: bool,
}

impl ResponseCacheKey {
    fn weight(&self) -> usize {
        let mut w = self.method.len();

        if let Some(ref p) = self.params {
            w += p.to_string().len();
        }

        w
    }
}

impl PartialEq for ResponseCacheKey {
    fn eq(&self, other: &Self) -> bool {
        if self.cache_errors != other.cache_errors {
            return false;
        }

        match (self.from_block.as_ref(), other.from_block.as_ref()) {
            (None, None) => {}
            (None, Some(_)) => {
                return false;
            }
            (Some(_), None) => {
                return false;
            }
            (Some(s), Some(o)) => {
                if s != o {
                    return false;
                }
            }
        }

        match (self.to_block.as_ref(), other.to_block.as_ref()) {
            (None, None) => {}
            (None, Some(_)) => {
                return false;
            }
            (Some(_), None) => {
                return false;
            }
            (Some(s), Some(o)) => {
                if s != o {
                    return false;
                }
            }
        }

        if self.method != other.method {
            return false;
        }

        self.params == other.params
    }
}

impl Eq for ResponseCacheKey {}

impl Hash for ResponseCacheKey {
    fn hash<H: Hasher>(&self, state: &mut H) {
        self.from_block.as_ref().map(|x| x.hash()).hash(state);
        self.to_block.as_ref().map(|x| x.hash()).hash(state);
        self.method.hash(state);
        self.params.as_ref().map(|x| x.to_string()).hash(state);
        self.cache_errors.hash(state)
    }
}

type ResponseCache =
    Cache<ResponseCacheKey, JsonRpcForwardedResponse, hashbrown::hash_map::DefaultHashBuilder>;

pub type AnyhowJoinHandle<T> = JoinHandle<anyhow::Result<T>>;

/// TODO: move this
#[derive(Clone, Debug, Default, From)]
pub struct AuthorizationChecks {
    /// database id of the primary user. 0 if anon
    /// TODO: do we need this? its on the authorization so probably not
    /// TODO: `Option<NonZeroU64>`? they are actual zeroes some places in the db now
    pub user_id: u64,
    /// the key used (if any)
    pub rpc_secret_key: Option<RpcSecretKey>,
    /// database id of the rpc key
    /// if this is None, then this request is being rate limited by ip
    pub rpc_secret_key_id: Option<NonZeroU64>,
    /// if None, allow unlimited queries. inherited from the user_tier
    pub max_requests_per_period: Option<u64>,
    // if None, allow unlimited concurrent requests. inherited from the user_tier
    pub max_concurrent_requests: Option<u32>,
    /// if None, allow any Origin
    pub allowed_origins: Option<Vec<Origin>>,
    /// if None, allow any Referer
    pub allowed_referers: Option<Vec<Referer>>,
    /// if None, allow any UserAgent
    pub allowed_user_agents: Option<Vec<UserAgent>>,
    /// if None, allow any IP Address
    pub allowed_ips: Option<Vec<IpNet>>,
    /// how detailed any rpc account entries should be
    pub tracking_level: TrackingLevel,
    /// Chance to save reverting eth_call, eth_estimateGas, and eth_sendRawTransaction to the database.
    /// depending on the caller, errors might be expected. this keeps us from bloating our database
    /// TODO: f32 would be fine
    pub log_revert_chance: f64,
    /// if true, transactions are broadcast only to private mempools.
    /// IMPORTANT! Once confirmed by a miner, they will be public on the blockchain!
    pub private_txs: bool,
    pub proxy_mode: ProxyMode,
}

/// Simple wrapper so that we can keep track of read only connections.
/// This does no blocking of writing in the compiler!
/// TODO: move this
#[derive(Clone)]
pub struct DatabaseReplica(pub DatabaseConnection);

// TODO: I feel like we could do something smart with DeRef or AsRef or Borrow, but that wasn't working for me
impl DatabaseReplica {
    pub fn conn(&self) -> &DatabaseConnection {
        &self.0
    }
}

/// The application
// TODO: i'm sure this is more arcs than necessary, but spawning futures makes references hard
pub struct Web3ProxyApp {
    /// Send requests to the best server available
    pub balanced_rpcs: Arc<Web3Rpcs>,
    /// Send 4337 Abstraction Bundler requests to one of these servers
    pub bundler_4337_rpcs: Option<Arc<Web3Rpcs>>,
    pub http_client: Option<reqwest::Client>,
    /// application config
    /// TODO: this will need a large refactor to handle reloads while running. maybe use a watch::Receiver?
    pub config: AppConfig,
    /// Send private requests (like eth_sendRawTransaction) to all these servers
    /// TODO: include another type so that we can use private miner relays that do not use JSONRPC requests
    pub private_rpcs: Option<Arc<Web3Rpcs>>,
    /// track JSONRPC responses
    response_cache: ResponseCache,
    /// rpc clients that subscribe to newHeads use this channel
    /// don't drop this or the sender will stop working
    /// TODO: broadcast channel instead?
    pub watch_consensus_head_receiver: watch::Receiver<Option<Web3ProxyBlock>>,
    /// rpc clients that subscribe to pendingTransactions use this channel
    /// This is the Sender so that new channels can subscribe to it
    pending_tx_sender: broadcast::Sender<TxStatus>,
    /// Optional database for users and accounting
    pub db_conn: Option<sea_orm::DatabaseConnection>,
    /// Optional read-only database for users and accounting
    pub db_replica: Option<DatabaseReplica>,
    pub hostname: Option<String>,
    /// store pending transactions that we've seen so that we don't send duplicates to subscribers
    /// TODO: think about this more. might be worth storing if we sent the transaction or not and using this for automatic retries
    pub pending_transactions: Cache<TxHash, TxStatus, hashbrown::hash_map::DefaultHashBuilder>,
    /// rate limit anonymous users
    pub frontend_ip_rate_limiter: Option<DeferredRateLimiter<IpAddr>>,
    /// rate limit authenticated users
    pub frontend_registered_user_rate_limiter: Option<DeferredRateLimiter<u64>>,
    /// Optional time series database for making pretty graphs that load quickly
    pub influxdb_client: Option<influxdb2::Client>,
    /// rate limit the login endpoint
    /// we do this because each pending login is a row in the database
    pub login_rate_limiter: Option<RedisRateLimiter>,
    /// volatile cache used for rate limits
    /// TODO: i think i might just delete this entirely. instead use local-only concurrency limits.
    pub vredis_pool: Option<RedisPool>,
    /// cache authenticated users so that we don't have to query the database on the hot path
    // TODO: should the key be our RpcSecretKey class instead of Ulid?
    pub rpc_secret_key_cache:
        Cache<Ulid, AuthorizationChecks, hashbrown::hash_map::DefaultHashBuilder>,
    /// concurrent/parallel RPC request limits for authenticated users
    pub registered_user_semaphores:
        Cache<NonZeroU64, Arc<Semaphore>, hashbrown::hash_map::DefaultHashBuilder>,
    /// concurrent/parallel request limits for anonymous users
    pub ip_semaphores: Cache<IpAddr, Arc<Semaphore>, hashbrown::hash_map::DefaultHashBuilder>,
    /// concurrent/parallel application request limits for authenticated users
    pub bearer_token_semaphores:
        Cache<UserBearerToken, Arc<Semaphore>, hashbrown::hash_map::DefaultHashBuilder>,
    pub kafka_producer: Option<rdkafka::producer::FutureProducer>,
    /// channel for sending stats in a background task
    pub stat_sender: Option<flume::Sender<AppStat>>,
}

/// flatten a JoinError into an anyhow error
/// Useful when joining multiple futures.
pub async fn flatten_handle<T>(handle: AnyhowJoinHandle<T>) -> anyhow::Result<T> {
    match handle.await {
        Ok(Ok(result)) => Ok(result),
        Ok(Err(err)) => Err(err),
        Err(err) => Err(err.into()),
    }
}

/// return the first error, or Ok if everything worked
pub async fn flatten_handles<T>(
    mut handles: FuturesUnordered<AnyhowJoinHandle<T>>,
) -> anyhow::Result<()> {
    while let Some(x) = handles.next().await {
        match x {
            Err(e) => return Err(e.into()),
            Ok(Err(e)) => return Err(e),
            Ok(Ok(_)) => continue,
        }
    }

    Ok(())
}

pub async fn get_db(
    db_url: String,
    min_connections: u32,
    max_connections: u32,
) -> Result<DatabaseConnection, DbErr> {
    // TODO: scrub credentials and then include the db_url in logs
    info!("Connecting to db");

    let mut db_opt = sea_orm::ConnectOptions::new(db_url);

    // TODO: load all these options from the config file. i think mysql default max is 100
    // TODO: sqlx logging only in debug. way too verbose for production
    db_opt
        .connect_timeout(Duration::from_secs(30))
        .min_connections(min_connections)
        .max_connections(max_connections)
        .sqlx_logging(false);
    // .sqlx_logging_level(log::LevelFilter::Info);

    Database::connect(db_opt).await
}

pub async fn drop_migration_lock(db_conn: &DatabaseConnection) -> Result<(), DbErr> {
    let db_backend = db_conn.get_database_backend();

    let drop_lock_statment = db_backend.build(Table::drop().table(Alias::new("migration_lock")));

    db_conn.execute(drop_lock_statment).await?;

    debug!("migration lock unlocked");

    Ok(())
}

/// Be super careful with override_existing_lock! It is very important that only one process is running the migrations at a time!
pub async fn migrate_db(
    db_conn: &DatabaseConnection,
    override_existing_lock: bool,
) -> Result<(), DbErr> {
    let db_backend = db_conn.get_database_backend();

    // TODO: put the timestamp and hostname into this as columns?
    let create_lock_statment = db_backend.build(
        Table::create()
            .table(Alias::new("migration_lock"))
            .col(ColumnDef::new(Alias::new("locked")).boolean().default(true)),
    );

    loop {
        if Migrator::get_pending_migrations(db_conn).await?.is_empty() {
            info!("no migrations to apply");
            return Ok(());
        }

        // there are migrations to apply
        // acquire a lock
        if let Err(err) = db_conn.execute(create_lock_statment.clone()).await {
            if override_existing_lock {
                warn!("OVERRIDING EXISTING LOCK in 10 seconds! ctrl+c now if other migrations are actually running!");

                sleep(Duration::from_secs(10)).await
            } else {
                debug!("Unable to acquire lock. if you are positive no migration is running, run \"web3_proxy_cli drop_migration_lock\". err={:?}", err);

                // TODO: exponential backoff with jitter?
                sleep(Duration::from_secs(1)).await;

                continue;
            }
        }

        debug!("migration lock acquired");
        break;
    }

    let migration_result = Migrator::up(db_conn, None).await;

    // drop the distributed lock
    drop_migration_lock(db_conn).await?;

    // return if migrations erred
    migration_result
}

/// Connect to the database and run migrations
pub async fn get_migrated_db(
    db_url: String,
    min_connections: u32,
    max_connections: u32,
) -> Result<DatabaseConnection, DbErr> {
    // TODO: this seems to fail silently
    let db_conn = get_db(db_url, min_connections, max_connections).await?;

    migrate_db(&db_conn, false).await?;

    Ok(db_conn)
}

/// starting an app creates many tasks
#[derive(From)]
pub struct Web3ProxyAppSpawn {
    /// the app. probably clone this to use in other groups of handles
    pub app: Arc<Web3ProxyApp>,
    /// handles for the balanced and private rpcs
    pub app_handles: FuturesUnordered<AnyhowJoinHandle<()>>,
    /// these are important and must be allowed to finish
    pub background_handles: FuturesUnordered<AnyhowJoinHandle<()>>,
    /// config changes are sent here
    pub new_top_config_sender: watch::Sender<TopConfig>,
    /// watch this to know when to start the app
    pub consensus_connections_watcher: watch::Receiver<Option<Arc<ConsensusWeb3Rpcs>>>,
}

impl Web3ProxyApp {
    /// The main entrypoint.
    pub async fn spawn(
        top_config: TopConfig,
        num_workers: usize,
        shutdown_sender: broadcast::Sender<()>,
    ) -> anyhow::Result<Web3ProxyAppSpawn> {
        let stat_buffer_shutdown_receiver = shutdown_sender.subscribe();
        let mut background_shutdown_receiver = shutdown_sender.subscribe();

        // safety checks on the config
        // while i would prefer this to be in a "apply_top_config" function, that is a larger refactor
        // TODO: maybe don't spawn with a config at all. have all config updates come through an apply_top_config call
        if let Some(redirect) = &top_config.app.redirect_rpc_key_url {
            assert!(
                redirect.contains("{{rpc_key_id}}"),
                "redirect_rpc_key_url user url must contain \"{{rpc_key_id}}\""
            );
        }

        if !top_config.extra.is_empty() {
            warn!(
                "unknown TopConfig fields!: {:?}",
                top_config.app.extra.keys()
            );
        }

        if !top_config.app.extra.is_empty() {
            warn!(
                "unknown Web3ProxyAppConfig fields!: {:?}",
                top_config.app.extra.keys()
            );
        }

        // these futures are key parts of the app. if they stop running, the app has encountered an irrecoverable error
        let app_handles = FuturesUnordered::new();

        // we must wait for these to end on their own (and they need to subscribe to shutdown_sender)
        let important_background_handles = FuturesUnordered::new();

        // connect to the database and make sure the latest migrations have run
        let mut db_conn = None::<DatabaseConnection>;
        let mut db_replica = None::<DatabaseReplica>;
        if let Some(db_url) = top_config.app.db_url.clone() {
            let db_min_connections = top_config
                .app
                .db_min_connections
                .unwrap_or(num_workers as u32);

            // TODO: what default multiple?
            let db_max_connections = top_config
                .app
                .db_max_connections
                .unwrap_or(db_min_connections * 2);

            db_conn = Some(
                get_migrated_db(db_url.clone(), db_min_connections, db_max_connections).await?,
            );

            db_replica = if let Some(db_replica_url) = top_config.app.db_replica_url.clone() {
                if db_replica_url == db_url {
                    // url is the same. do not make a new connection or we might go past our max connections
                    db_conn.clone().map(DatabaseReplica)
                } else {
                    let db_replica_min_connections = top_config
                        .app
                        .db_replica_min_connections
                        .unwrap_or(db_min_connections);

                    let db_replica_max_connections = top_config
                        .app
                        .db_replica_max_connections
                        .unwrap_or(db_max_connections);

                    let db_replica = get_db(
                        db_replica_url,
                        db_replica_min_connections,
                        db_replica_max_connections,
                    )
                    .await?;

                    Some(DatabaseReplica(db_replica))
                }
            } else {
                // just clone so that we don't need a bunch of checks all over our code
                db_conn.clone().map(DatabaseReplica)
            };
        } else {
            anyhow::ensure!(
                top_config.app.db_replica_url.is_none(),
                "if there is a db_replica_url, there must be a db_url"
            );

            warn!("no database. some features will be disabled");
        };

        // connect to kafka for logging requests from the /debug/ urls

        let mut kafka_producer: Option<rdkafka::producer::FutureProducer> = None;
        if let Some(kafka_brokers) = top_config.app.kafka_urls.clone() {
            info!("Connecting to kafka");

            let security_protocol = &top_config.app.kafka_protocol;

            match rdkafka::ClientConfig::new()
                .set("bootstrap.servers", kafka_brokers)
                .set("message.timeout.ms", "5000")
                .set("security.protocol", security_protocol)
                .create()
            {
                Ok(k) => {
                    // TODO: create our topic
                    kafka_producer = Some(k)
                }
                Err(err) => error!("Failed connecting to kafka. This will not retry. {:?}", err),
            }
        }

        // TODO: do this during apply_config so that we can change redis url while running
        // create a connection pool for redis
        // a failure to connect does NOT block the application from starting
        let vredis_pool = match top_config.app.volatile_redis_url.as_ref() {
            Some(redis_url) => {
                // TODO: scrub credentials and then include the redis_url in logs
                info!("Connecting to vredis");

                // TODO: what is a good default?
                let redis_max_connections = top_config
                    .app
                    .volatile_redis_max_connections
                    .unwrap_or(num_workers * 2);

                // TODO: what are reasonable timeouts?
                let redis_pool = RedisConfig::from_url(redis_url)
                    .builder()?
                    .max_size(redis_max_connections)
                    .runtime(DeadpoolRuntime::Tokio1)
                    .build()?;

                // test the redis pool
                if let Err(err) = redis_pool.get().await {
                    error!(
                        "failed to connect to vredis. some features will be disabled. err={:?}",
                        err
                    );
                };

                Some(redis_pool)
            }
            None => {
                warn!("no redis connection. some features will be disabled");
                None
            }
        };

        let influxdb_client = match top_config.app.influxdb_host.as_ref() {
            Some(influxdb_host) => {
                let influxdb_org = top_config
                    .app
                    .influxdb_org
                    .clone()
                    .expect("influxdb_org needed when influxdb_host is set");
                let influxdb_token = top_config
                    .app
                    .influxdb_token
                    .clone()
                    .expect("influxdb_token needed when influxdb_host is set");

                let influxdb_client =
                    influxdb2::Client::new(influxdb_host, influxdb_org, influxdb_token);

                // TODO: test the client now. having a stat for "started" can be useful on graphs to mark deploys

                Some(influxdb_client)
            }
            None => None,
        };

        // create a channel for receiving stats
        // we do this in a channel so we don't slow down our response to the users
        // stats can be saved in mysql, influxdb, both, or none
        let mut stat_sender = None;
        if let Some(influxdb_bucket) = top_config.app.influxdb_bucket.clone() {
            if let Some(spawned_stat_buffer) = StatBuffer::try_spawn(
                top_config.app.chain_id,
                influxdb_bucket,
                db_conn.clone(),
                influxdb_client.clone(),
                60,
                1,
                BILLING_PERIOD_SECONDS,
                stat_buffer_shutdown_receiver,
            )? {
                // since the database entries are used for accounting, we want to be sure everything is saved before exiting
                important_background_handles.push(spawned_stat_buffer.background_handle);

                stat_sender = Some(spawned_stat_buffer.stat_sender);
            }
        }

        if stat_sender.is_none() {
            info!("stats will not be collected");
        }

        // make a http shared client
        // TODO: can we configure the connection pool? should we?
        // TODO: timeouts from config. defaults are hopefully good
        let http_client = Some(
            reqwest::ClientBuilder::new()
                .connect_timeout(Duration::from_secs(5))
                .timeout(Duration::from_secs(5 * 60))
                .user_agent(APP_USER_AGENT)
                .build()?,
        );

        // create rate limiters
        // these are optional. they require redis
        let mut frontend_ip_rate_limiter = None;
        let mut frontend_registered_user_rate_limiter = None;
        let mut login_rate_limiter = None;

        if let Some(ref redis_pool) = vredis_pool {
            if let Some(public_requests_per_period) = top_config.app.public_requests_per_period {
                // chain id is included in the app name so that rpc rate limits are per-chain
                let rpc_rrl = RedisRateLimiter::new(
                    &format!("web3_proxy:{}", top_config.app.chain_id),
                    "frontend",
                    public_requests_per_period,
                    60.0,
                    redis_pool.clone(),
                );

                // these two rate limiters can share the base limiter
                // these are deferred rate limiters because we don't want redis network requests on the hot path
                // TODO: take cache_size from config
                frontend_ip_rate_limiter = Some(DeferredRateLimiter::<IpAddr>::new(
                    10_000,
                    "ip",
                    rpc_rrl.clone(),
                    None,
                ));
                frontend_registered_user_rate_limiter = Some(DeferredRateLimiter::<u64>::new(
                    10_000, "key", rpc_rrl, None,
                ));
            }

            // login rate limiter
            login_rate_limiter = Some(RedisRateLimiter::new(
                "web3_proxy",
                "login",
                top_config.app.login_rate_limit_per_period,
                60.0,
                redis_pool.clone(),
            ));
        }

        let (watch_consensus_head_sender, watch_consensus_head_receiver) = watch::channel(None);
        // TODO: will one receiver lagging be okay? how big should this be?
        let (pending_tx_sender, pending_tx_receiver) = broadcast::channel(256);

        // TODO: use this? it could listen for confirmed transactions and then clear pending_transactions, but the head_block_sender is doing that
        // TODO: don't drop the pending_tx_receiver. instead, read it to mark transactions as "seen". once seen, we won't re-send them?
        // TODO: once a transaction is "Confirmed" we remove it from the map. this should prevent major memory leaks.
        // TODO: we should still have some sort of expiration or maximum size limit for the map
        drop(pending_tx_receiver);

        // TODO: capacity from configs
        // all these are the same size, so no need for a weigher
        // TODO: this used to have a time_to_idle
        let pending_transactions = Cache::builder()
            .max_capacity(10_000)
            // TODO: different chains might handle this differently
            // TODO: what should we set? 5 minutes is arbitrary. the nodes themselves hold onto transactions for much longer
            // TODO: this used to be time_to_update, but
            .time_to_live(Duration::from_secs(300))
            .build_with_hasher(hashbrown::hash_map::DefaultHashBuilder::default());

        // responses can be very different in sizes, so this is a cache with a max capacity and a weigher
        // TODO: don't allow any response to be bigger than X% of the cache
        let response_cache = Cache::builder()
            .max_capacity(top_config.app.response_cache_max_bytes)
            .weigher(|k: &ResponseCacheKey, v| {
                // TODO: is this good enough?
                if let Ok(v) = serde_json::to_string(v) {
                    let weight = k.weight() + v.len();

                    // the or in unwrap_or is probably never called
                    weight.try_into().unwrap_or(u32::MAX)
                } else {
                    // this seems impossible
                    u32::MAX
                }
            })
            // TODO: what should we set? 10 minutes is arbitrary. the nodes themselves hold onto transactions for much longer
            .time_to_live(Duration::from_secs(600))
            .build_with_hasher(hashbrown::hash_map::DefaultHashBuilder::default());

        // all the users are the same size, so no need for a weigher
        // if there is no database of users, there will be no keys and so this will be empty
        // TODO: max_capacity from config
        // TODO: ttl from config
        let rpc_secret_key_cache = Cache::builder()
            .max_capacity(10_000)
            .time_to_live(Duration::from_secs(600))
            .build_with_hasher(hashbrown::hash_map::DefaultHashBuilder::default());

        // create semaphores for concurrent connection limits
        // TODO: what should tti be for semaphores?
        let bearer_token_semaphores = Cache::builder()
            .time_to_idle(Duration::from_secs(120))
            .build_with_hasher(hashbrown::hash_map::DefaultHashBuilder::default());
        let ip_semaphores = Cache::builder()
            .time_to_idle(Duration::from_secs(120))
            .build_with_hasher(hashbrown::hash_map::DefaultHashBuilder::default());
        let registered_user_semaphores = Cache::builder()
            .time_to_idle(Duration::from_secs(120))
            .build_with_hasher(hashbrown::hash_map::DefaultHashBuilder::default());

        let (balanced_rpcs, balanced_handle, consensus_connections_watcher) = Web3Rpcs::spawn(
            top_config.app.chain_id,
            db_conn.clone(),
            http_client.clone(),
            top_config.app.max_block_age,
            top_config.app.max_block_lag,
            top_config.app.min_synced_rpcs,
            top_config.app.min_sum_soft_limit,
            pending_transactions.clone(),
            Some(pending_tx_sender.clone()),
            Some(watch_consensus_head_sender),
        )
        .await
        .context("spawning balanced rpcs")?;

        app_handles.push(balanced_handle);

        // prepare a Web3Rpcs to hold all our private connections
        // only some chains have this, so this is optional
        let private_rpcs = if top_config.private_rpcs.is_none() {
            warn!("No private relays configured. Any transactions will be broadcast to the public mempool!");
            None
        } else {
            // TODO: do something with the spawn handle
            // TODO: Merge
            // let (private_rpcs, private_rpcs_handle) = Web3Rpcs::spawn(
            let (private_rpcs, private_handle, _) = Web3Rpcs::spawn(
                top_config.app.chain_id,
                db_conn.clone(),
                http_client.clone(),
                // private rpcs don't get subscriptions, so no need for max_block_age or max_block_lag
                None,
                None,
                0,
                0,
                pending_transactions.clone(),
                // TODO: subscribe to pending transactions on the private rpcs? they seem to have low rate limits, but they should have
                None,
                // subscribing to new heads here won't work well. if they are fast, they might be ahead of balanced_rpcs
                // they also often have low rate limits
                // however, they are well connected to miners/validators. so maybe using them as a safety check would be good
                // TODO: but maybe we could include privates in the "backup" tier
                None,
            )
            .await
            .context("spawning private_rpcs")?;

            app_handles.push(private_handle);

            Some(private_rpcs)
        };

        // prepare a Web3Rpcs to hold all our 4337 Abstraction Bundler connections
        // only some chains have this, so this is optional
        let bundler_4337_rpcs = if top_config.bundler_4337_rpcs.is_none() {
            warn!("No bundler_4337_rpcs configured");
            None
        } else {
            // TODO: do something with the spawn handle
            let (bundler_4337_rpcs, bundler_4337_rpcs_handle, _) = Web3Rpcs::spawn(
                top_config.app.chain_id,
                db_conn.clone(),
                http_client.clone(),
                // bundler_4337_rpcs don't get subscriptions, so no need for max_block_age or max_block_lag
                None,
                None,
                0,
                0,
                pending_transactions.clone(),
                None,
                None,
            )
            .await
            .context("spawning bundler_4337_rpcs")?;

            app_handles.push(bundler_4337_rpcs_handle);

            Some(bundler_4337_rpcs)
        };

        let hostname = hostname::get()
            .ok()
            .and_then(|x| x.to_str().map(|x| x.to_string()));

        let app = Self {
            config: top_config.app.clone(),
            balanced_rpcs,
            bundler_4337_rpcs,
            http_client,
            kafka_producer,
            private_rpcs,
            response_cache,
            watch_consensus_head_receiver,
            pending_tx_sender,
            pending_transactions,
            frontend_ip_rate_limiter,
            frontend_registered_user_rate_limiter,
            login_rate_limiter,
            db_conn,
            db_replica,
            influxdb_client,
            hostname,
            vredis_pool,
            rpc_secret_key_cache,
            bearer_token_semaphores,
            ip_semaphores,
            registered_user_semaphores,
            stat_sender,
        };

        let app = Arc::new(app);

        // watch for config changes
        // TODO: initial config reload should be from this channel. not from the call to spawn

        let (new_top_config_sender, mut new_top_config_receiver) = watch::channel(top_config);

        {
            let app = app.clone();
            let config_handle = tokio::spawn(async move {
                loop {
                    let new_top_config = new_top_config_receiver.borrow_and_update().to_owned();

                    app.apply_top_config(new_top_config)
                        .await
                        .context("failed applying new top_config")?;

                    new_top_config_receiver
                        .changed()
                        .await
                        .context("failed awaiting top_config change")?;

                    info!("config changed");
                }
            });

            app_handles.push(config_handle);
        }

        if important_background_handles.is_empty() {
            info!("no important background handles");

            let f = tokio::spawn(async move {
                let _ = background_shutdown_receiver.recv().await;

                Ok(())
            });

            important_background_handles.push(f);
        }

        Ok((
            app,
            app_handles,
            important_background_handles,
            new_top_config_sender,
            consensus_connections_watcher,
        )
            .into())
    }

    pub async fn apply_top_config(&self, new_top_config: TopConfig) -> anyhow::Result<()> {
        // TODO: also update self.config from new_top_config.app

        // connect to the backends
        self.balanced_rpcs
            .apply_server_configs(self, new_top_config.balanced_rpcs)
            .await
            .context("updating balanced rpcs")?;

        if let Some(private_rpc_configs) = new_top_config.private_rpcs {
            if let Some(ref private_rpcs) = self.private_rpcs {
                private_rpcs
                    .apply_server_configs(self, private_rpc_configs)
                    .await
                    .context("updating private_rpcs")?;
            } else {
                // TODO: maybe we should have private_rpcs just be empty instead of being None
                todo!("handle toggling private_rpcs")
            }
        }

        if let Some(bundler_4337_rpc_configs) = new_top_config.bundler_4337_rpcs {
            if let Some(ref bundler_4337_rpcs) = self.bundler_4337_rpcs {
                bundler_4337_rpcs
                    .apply_server_configs(self, bundler_4337_rpc_configs)
                    .await
                    .context("updating bundler_4337_rpcs")?;
            } else {
                // TODO: maybe we should have bundler_4337_rpcs just be empty instead of being None
                todo!("handle toggling bundler_4337_rpcs")
            }
        }

        Ok(())
    }

    pub fn head_block_receiver(&self) -> watch::Receiver<Option<Web3ProxyBlock>> {
        self.watch_consensus_head_receiver.clone()
    }

    pub async fn prometheus_metrics(&self) -> String {
        let globals = HashMap::new();
        // TODO: what globals? should this be the hostname or what?
        // globals.insert("service", "web3_proxy");

        // TODO: this needs a refactor to get HELP and TYPE into the serialized text
        #[derive(Default, Serialize)]
        struct UserCount(i64);

        let user_count: UserCount = if let Some(db) = self.db_conn() {
            match user::Entity::find().count(&db).await {
                Ok(user_count) => UserCount(user_count as i64),
                Err(err) => {
                    warn!("unable to count users: {:?}", err);
                    UserCount(-1)
                }
            }
        } else {
            UserCount(-1)
        };

        #[derive(Default, Serialize)]
        struct RecentCounts {
            one_week: i64,
            one_day: i64,
            one_hour: i64,
            one_minute: i64,
        }

        impl RecentCounts {
            fn for_err() -> Self {
                Self {
                    one_week: -1,
                    one_day: -1,
                    one_hour: -1,
                    one_minute: -1,
                }
            }
        }

        let (recent_ip_counts, recent_user_id_counts, recent_tx_counts): (
            RecentCounts,
            RecentCounts,
            RecentCounts,
        ) = match self.redis_conn().await {
            Ok(Some(mut redis_conn)) => {
                // TODO: delete any hash entries where
                const ONE_MINUTE: i64 = 60;
                const ONE_HOUR: i64 = ONE_MINUTE * 60;
                const ONE_DAY: i64 = ONE_HOUR * 24;
                const ONE_WEEK: i64 = ONE_DAY * 7;

                let one_week_ago = Utc::now().timestamp() - ONE_WEEK;
                let one_day_ago = Utc::now().timestamp() - ONE_DAY;
                let one_hour_ago = Utc::now().timestamp() - ONE_HOUR;
                let one_minute_ago = Utc::now().timestamp() - ONE_MINUTE;

                let recent_users_by_id = format!("recent_users:id:{}", self.config.chain_id);
                let recent_users_by_ip = format!("recent_users:ip:{}", self.config.chain_id);
                let recent_transactions =
                    format!("eth_sendRawTransaction:{}", self.config.chain_id);

                match redis::pipe()
                    .atomic()
                    // delete any entries older than 1 week
                    .zrembyscore(&recent_users_by_id, i64::MIN, one_week_ago)
                    .ignore()
                    .zrembyscore(&recent_users_by_ip, i64::MIN, one_week_ago)
                    .ignore()
                    .zrembyscore(&recent_transactions, i64::MIN, one_week_ago)
                    .ignore()
                    // get counts for last week
                    .zcount(&recent_users_by_id, one_week_ago, i64::MAX)
                    .zcount(&recent_users_by_ip, one_week_ago, i64::MAX)
                    .zcount(&recent_transactions, one_week_ago, i64::MAX)
                    // get counts for last day
                    .zcount(&recent_users_by_id, one_day_ago, i64::MAX)
                    .zcount(&recent_users_by_ip, one_day_ago, i64::MAX)
                    .zcount(&recent_transactions, one_day_ago, i64::MAX)
                    // get counts for last hour
                    .zcount(&recent_users_by_id, one_hour_ago, i64::MAX)
                    .zcount(&recent_users_by_ip, one_hour_ago, i64::MAX)
                    .zcount(&recent_transactions, one_hour_ago, i64::MAX)
                    // get counts for last minute
                    .zcount(&recent_users_by_id, one_minute_ago, i64::MAX)
                    .zcount(&recent_users_by_ip, one_minute_ago, i64::MAX)
                    .zcount(&recent_transactions, one_minute_ago, i64::MAX)
                    .query_async(&mut redis_conn)
                    .await
                {
                    Ok((
                        user_id_in_week,
                        ip_in_week,
                        txs_in_week,
                        user_id_in_day,
                        ip_in_day,
                        txs_in_day,
                        user_id_in_hour,
                        ip_in_hour,
                        txs_in_hour,
                        user_id_in_minute,
                        ip_in_minute,
                        txs_in_minute,
                    )) => {
                        let recent_user_id_counts = RecentCounts {
                            one_week: user_id_in_week,
                            one_day: user_id_in_day,
                            one_hour: user_id_in_hour,
                            one_minute: user_id_in_minute,
                        };
                        let recent_ip_counts = RecentCounts {
                            one_week: ip_in_week,
                            one_day: ip_in_day,
                            one_hour: ip_in_hour,
                            one_minute: ip_in_minute,
                        };
                        let recent_tx_counts = RecentCounts {
                            one_week: txs_in_week,
                            one_day: txs_in_day,
                            one_hour: txs_in_hour,
                            one_minute: txs_in_minute,
                        };

                        (recent_ip_counts, recent_user_id_counts, recent_tx_counts)
                    }
                    Err(err) => {
                        warn!("unable to count recent users: {}", err);
                        (
                            RecentCounts::for_err(),
                            RecentCounts::for_err(),
                            RecentCounts::for_err(),
                        )
                    }
                }
            }
            Ok(None) => (
                RecentCounts::default(),
                RecentCounts::default(),
                RecentCounts::default(),
            ),
            Err(err) => {
                warn!("unable to connect to redis while counting users: {:?}", err);
                (
                    RecentCounts::for_err(),
                    RecentCounts::for_err(),
                    RecentCounts::for_err(),
                )
            }
        };

        // app.pending_transactions.sync();
        // app.rpc_secret_key_cache.sync();
        // "pending_transactions_count": app.pending_transactions.entry_count(),
        // "pending_transactions_size": app.pending_transactions.weighted_size(),
        // "user_cache_count": app.rpc_secret_key_cache.entry_count(),
        // "user_cache_size": app.rpc_secret_key_cache.weighted_size(),

        #[derive(Serialize)]
        struct CombinedMetrics {
            recent_ip_counts: RecentCounts,
            recent_user_id_counts: RecentCounts,
            recent_tx_counts: RecentCounts,
            user_count: UserCount,
        }

        let metrics = CombinedMetrics {
            recent_ip_counts,
            recent_user_id_counts,
            recent_tx_counts,
            user_count,
        };

        // TODO: i don't like this library. it doesn't include HELP or TYPE lines and so our prometheus server fails to parse it
        serde_prometheus::to_string(&metrics, Some("web3_proxy"), globals)
            .expect("prometheus metrics should always serialize")
    }

    /// send the request or batch of requests to the approriate RPCs
    pub async fn proxy_web3_rpc(
        self: &Arc<Self>,
        authorization: Arc<Authorization>,
        request: JsonRpcRequestEnum,
    ) -> Web3ProxyResult<(StatusCode, JsonRpcForwardedResponseEnum, Vec<Arc<Web3Rpc>>)> {
        // trace!(?request, "proxy_web3_rpc");

        // even though we have timeouts on the requests to our backend providers,
        // we need a timeout for the incoming request so that retries don't run forever
        // TODO: take this as an optional argument. check for a different max from the user_tier?
        // TODO: how much time was spent on this request alredy?
        let max_time = Duration::from_secs(240);

        // TODO: use streams and buffers so we don't overwhelm our server
        let response = match request {
            JsonRpcRequestEnum::Single(mut request) => {
                let (status_code, response, rpcs) = timeout(
                    max_time,
                    self.proxy_cached_request(&authorization, &mut request, None),
                )
                .await?;

                (
                    status_code,
                    JsonRpcForwardedResponseEnum::Single(response),
                    rpcs,
                )
            }
            JsonRpcRequestEnum::Batch(requests) => {
                let (responses, rpcs) = timeout(
                    max_time,
                    self.proxy_web3_rpc_requests(&authorization, requests),
                )
                .await??;

                // TODO: real status code
                (
                    StatusCode::OK,
                    JsonRpcForwardedResponseEnum::Batch(responses),
                    rpcs,
                )
            }
        };

        Ok(response)
    }

    /// cut up the request and send to potentually different servers
    /// TODO: make sure this isn't a problem
    async fn proxy_web3_rpc_requests(
        self: &Arc<Self>,
        authorization: &Arc<Authorization>,
        mut requests: Vec<JsonRpcRequest>,
    ) -> Web3ProxyResult<(Vec<JsonRpcForwardedResponse>, Vec<Arc<Web3Rpc>>)> {
        // TODO: we should probably change ethers-rs to support this directly. they pushed this off to v2 though
        let num_requests = requests.len();

        // get the head block now so that any requests that need it all use the same block
        // TODO: this still has an edge condition if there is a reorg in the middle of the request!!!
        let head_block_num = self
            .balanced_rpcs
            .head_block_num()
            .ok_or(Web3ProxyError::NoServersSynced)?;

        let responses = join_all(
            requests
                .iter_mut()
                .map(|request| {
                    self.proxy_cached_request(authorization, request, Some(head_block_num))
                })
                .collect::<Vec<_>>(),
        )
        .await;

        let mut collected: Vec<JsonRpcForwardedResponse> = Vec::with_capacity(num_requests);
        let mut collected_rpc_names: HashSet<String> = HashSet::new();
        let mut collected_rpcs: Vec<Arc<Web3Rpc>> = vec![];
        for response in responses {
            // TODO: any way to attach the tried rpcs to the error? it is likely helpful
            let (status_code, response, rpcs) = response;

            collected.push(response);
            collected_rpcs.extend(rpcs.into_iter().filter(|x| {
                if collected_rpc_names.contains(&x.name) {
                    false
                } else {
                    collected_rpc_names.insert(x.name.clone());
                    true
                }
            }));

            // TODO: what should we do with the status code? check the jsonrpc spec
        }

        Ok((collected, collected_rpcs))
    }

    /// TODO: i don't think we want or need this. just use app.db_conn, or maybe app.db_conn.clone() or app.db_conn.as_ref()
    pub fn db_conn(&self) -> Option<DatabaseConnection> {
        self.db_conn.clone()
    }

    pub fn db_replica(&self) -> Option<DatabaseReplica> {
        self.db_replica.clone()
    }

    pub async fn redis_conn(&self) -> anyhow::Result<Option<redis_rate_limiter::RedisConnection>> {
        match self.vredis_pool.as_ref() {
            // TODO: don't do an error. return None
            None => Ok(None),
            Some(redis_pool) => {
                let redis_conn = redis_pool.get().await?;

                Ok(Some(redis_conn))
            }
        }
    }

<<<<<<< HEAD
    /// try to send transactions to the best available rpcs with protected/private mempools
    /// if no protected rpcs are configured, then some public rpcs are used instead
=======
    /// try to send transactions to the best available rpcs with private mempools
    /// if no private rpcs are configured, then some public rpcs are used instead
>>>>>>> 36cc8841
    async fn try_send_protected(
        self: &Arc<Self>,
        authorization: &Arc<Authorization>,
        request: &JsonRpcRequest,
        request_metadata: Arc<RequestMetadata>,
        num_public_rpcs: Option<usize>,
    ) -> Web3ProxyResult<JsonRpcForwardedResponse> {
        if let Some(protected_rpcs) = self.private_rpcs.as_ref() {
            if !protected_rpcs.is_empty() {
                let protected_response = protected_rpcs
                    .try_send_all_synced_connections(
                        authorization,
                        request,
                        Some(request_metadata),
                        None,
                        None,
                        Level::Trace,
                        None,
                        true,
                    )
                    .await?;

                return Ok(protected_response);
            }
        }

        // no private rpcs to send to. send to a few public rpcs
        // try_send_all_upstream_servers puts the request id into the response. no need to do that ourselves here.
        self.balanced_rpcs
            .try_send_all_synced_connections(
                authorization,
                request,
                Some(request_metadata),
                None,
                None,
                Level::Trace,
                num_public_rpcs,
                true,
            )
            .await
    }

    // TODO: more robust stats and kafka logic! if we use the try operator, they aren't saved!
    // TODO: move this to another module
    async fn proxy_cached_request(
        self: &Arc<Self>,
        authorization: &Arc<Authorization>,
        request: &mut JsonRpcRequest,
        head_block_num: Option<U64>,
<<<<<<< HEAD
    ) -> (StatusCode, JsonRpcForwardedResponse, Vec<Arc<Web3Rpc>>) {
        // TODO: move this code to another module so that its easy to turn this trace logging on in dev
        trace!("Received request: {:?}", request);

        let request_metadata = RequestMetadata::new(
            self,
            authorization.clone(),
            RequestOrMethod::Request(request),
            head_block_num.as_ref(),
        )
        .await;
=======
    ) -> Web3ProxyResult<(JsonRpcForwardedResponse, Vec<Arc<Web3Rpc>>)> {
        // TODO: move this code to another module so that its easy to turn this trace logging on in dev
        trace!("Received request: {:?}", request);

        let request_metadata = Arc::new(RequestMetadata::new(request.num_bytes()));

        let mut kafka_stuff = None;

        if matches!(authorization.checks.proxy_mode, ProxyMode::Debug) {
            if let Some(kafka_producer) = self.kafka_producer.clone() {
                let kafka_topic = "proxy_cached_request".to_string();

                let rpc_secret_key_id = authorization
                    .checks
                    .rpc_secret_key_id
                    .map(|x| x.get())
                    .unwrap_or_default();

                let kafka_key = rmp_serde::to_vec(&rpc_secret_key_id)?;

                let request_bytes = rmp_serde::to_vec(&request)?;

                let request_hash = Some(keccak256(&request_bytes));

                let chain_id = self.config.chain_id;

                // another item is added with the response, so initial_capacity is +1 what is needed here
                let kafka_headers = OwnedHeaders::new_with_capacity(4)
                    .insert(Header {
                        key: "request_hash",
                        value: request_hash.as_ref(),
                    })
                    .insert(Header {
                        key: "head_block_num",
                        value: head_block_num.map(|x| x.to_string()).as_ref(),
                    })
                    .insert(Header {
                        key: "chain_id",
                        value: Some(&chain_id.to_le_bytes()),
                    });

                // save the key and headers for when we log the response
                kafka_stuff = Some((
                    kafka_topic.clone(),
                    kafka_key.clone(),
                    kafka_headers.clone(),
                ));
>>>>>>> 36cc8841

        let (status_code, response) = match self
            ._proxy_cached_request(authorization, request, head_block_num, &request_metadata)
            .await
        {
            Ok(x) => (StatusCode::OK, x),
            Err(err) => err.into_response_parts(),
        };

        request_metadata.add_response(&response);

        // TODO: with parallel request sending, I think there could be a race on this
        let rpcs = request_metadata.backend_rpcs_used();

        (status_code, response, rpcs)
    }

    /// main logic for proxy_cached_request but in a dedicated function so the try operator is easy to use
    async fn _proxy_cached_request(
        self: &Arc<Self>,
        authorization: &Arc<Authorization>,
        request: &mut JsonRpcRequest,
        head_block_num: Option<U64>,
        request_metadata: &Arc<RequestMetadata>,
    ) -> Web3ProxyResult<JsonRpcForwardedResponse> {
        // save the id so we can attach it to the response
        let request_id = request.id.clone();
        // TODO: don't clone
        let request_method = request.method.clone();

<<<<<<< HEAD
        // TODO: serve net_version without querying the backend
=======
        // TODO: if eth_chainId or net_version, serve those without querying the backend
        // TODO: don't clone?
>>>>>>> 36cc8841
        let response: JsonRpcForwardedResponse = match request_method.as_ref() {
            // lots of commands are blocked
            method @ ("db_getHex"
            | "db_getString"
            | "db_putHex"
            | "db_putString"
            | "debug_accountRange"
            | "debug_backtraceAt"
            | "debug_blockProfile"
            | "debug_chaindbCompact"
            | "debug_chaindbProperty"
            | "debug_cpuProfile"
            | "debug_freeOSMemory"
            | "debug_freezeClient"
            | "debug_gcStats"
            | "debug_goTrace"
            | "debug_memStats"
            | "debug_mutexProfile"
            | "debug_setBlockProfileRate"
            | "debug_setGCPercent"
            | "debug_setHead"
            | "debug_setMutexProfileFraction"
            | "debug_standardTraceBlockToFile"
            | "debug_standardTraceBadBlockToFile"
            | "debug_startCPUProfile"
            | "debug_startGoTrace"
            | "debug_stopCPUProfile"
            | "debug_stopGoTrace"
            | "debug_writeBlockProfile"
            | "debug_writeMemProfile"
            | "debug_writeMutexProfile"
            | "eth_compileLLL"
            | "eth_compileSerpent"
            | "eth_compileSolidity"
            | "eth_getCompilers"
            | "eth_sendTransaction"
            | "eth_sign"
            | "eth_signTransaction"
            | "eth_submitHashrate"
            | "eth_submitWork"
            | "erigon_cacheCheck"
            | "les_addBalance"
            | "les_setClientParams"
            | "les_setDefaultParams"
            | "miner_setExtra"
            | "miner_setGasPrice"
            | "miner_start"
            | "miner_stop"
            | "miner_setEtherbase"
            | "miner_setGasLimit"
            | "personal_importRawKey"
            | "personal_listAccounts"
            | "personal_lockAccount"
            | "personal_newAccount"
            | "personal_unlockAccount"
            | "personal_sendTransaction"
            | "personal_sign"
            | "personal_ecRecover"
            | "shh_addToGroup"
            | "shh_getFilterChanges"
            | "shh_getMessages"
            | "shh_hasIdentity"
            | "shh_newFilter"
            | "shh_newGroup"
            | "shh_newIdentity"
            | "shh_post"
            | "shh_uninstallFilter"
            | "shh_version") => {
                // i don't think we will ever support these methods
                // TODO: what error code?
                JsonRpcForwardedResponse::from_string(
                    format!("method unsupported: {}", method),
                    None,
                    Some(request_id),
                )
            }
            // TODO: implement these commands
            method @ ("eth_getFilterChanges"
            | "eth_getFilterLogs"
            | "eth_newBlockFilter"
            | "eth_newFilter"
            | "eth_newPendingTransactionFilter"
            | "eth_pollSubscriptions"
            | "eth_uninstallFilter") => {
                // TODO: unsupported command stat. use the count to prioritize new features
                // TODO: what error code?
                JsonRpcForwardedResponse::from_string(
                    format!("not yet implemented: {}", method),
                    None,
                    Some(request_id),
                )
            }
            method @ ("debug_bundler_sendBundleNow"
            | "debug_bundler_clearState"
            | "debug_bundler_dumpMempool") => {
                JsonRpcForwardedResponse::from_string(
                    // TODO: we should probably have some escaping on this. but maybe serde will protect us enough
                    format!("method unsupported: {}", method),
                    None,
                    Some(request_id),
                )
            }
            _method @ ("eth_sendUserOperation"
            | "eth_estimateUserOperationGas"
            | "eth_getUserOperationByHash"
            | "eth_getUserOperationReceipt"
            | "eth_supportedEntryPoints") => match self.bundler_4337_rpcs.as_ref() {
                Some(bundler_4337_rpcs) => {
                    bundler_4337_rpcs
                        .try_proxy_connection(
                            authorization,
                            request,
                            Some(request_metadata),
                            None,
                            None,
                        )
                        .await?
                }
                None => {
<<<<<<< HEAD
                    // TODO: stats even when we error!
                    // TODO: use Web3ProxyError? dedicated error for no 4337 bundlers
=======
                    // TODO: stats!
                    // TODO: not synced error?
>>>>>>> 36cc8841
                    return Err(anyhow::anyhow!("no bundler_4337_rpcs available").into());
                }
            },
            "eth_accounts" => {
                JsonRpcForwardedResponse::from_value(serde_json::Value::Array(vec![]), request_id)
            }
            "eth_blockNumber" => {
                match head_block_num.or(self.balanced_rpcs.head_block_num()) {
                    Some(head_block_num) => {
                        JsonRpcForwardedResponse::from_value(json!(head_block_num), request_id)
                    }
                    None => {
                        // TODO: what does geth do if this happens?
                        // TODO: standard not synced error
                        return Err(Web3ProxyError::NoServersSynced);
                    }
                }
            }
            "eth_chainId" => JsonRpcForwardedResponse::from_value(
                json!(U64::from(self.config.chain_id)),
                request_id,
            ),
            // TODO: eth_callBundle (https://docs.flashbots.net/flashbots-auction/searchers/advanced/rpc-endpoint#eth_callbundle)
            // TODO: eth_cancelPrivateTransaction (https://docs.flashbots.net/flashbots-auction/searchers/advanced/rpc-endpoint#eth_cancelprivatetransaction, but maybe just reject)
            // TODO: eth_sendPrivateTransaction (https://docs.flashbots.net/flashbots-auction/searchers/advanced/rpc-endpoint#eth_sendprivatetransaction)
            "eth_coinbase" => {
                // no need for serving coinbase
                JsonRpcForwardedResponse::from_value(json!(Address::zero()), request_id)
            }
            "eth_estimateGas" => {
                let mut response = self
                    .balanced_rpcs
                    .try_proxy_connection(
                        authorization,
                        request,
                        Some(request_metadata),
                        None,
                        None,
                    )
                    .await?;

                if let Some(gas_estimate) = response.result.take() {
                    let mut gas_estimate: U256 = serde_json::from_str(gas_estimate.get())
                        .or(Err(Web3ProxyError::GasEstimateNotU256))?;

                    let gas_increase = if let Some(gas_increase_percent) =
                        self.config.gas_increase_percent
                    {
                        let gas_increase = gas_estimate * gas_increase_percent / U256::from(100);

                        let min_gas_increase = self.config.gas_increase_min.unwrap_or_default();

                        gas_increase.max(min_gas_increase)
                    } else {
                        self.config.gas_increase_min.unwrap_or_default()
                    };

                    gas_estimate += gas_increase;

<<<<<<< HEAD
                    JsonRpcForwardedResponse::from_value(json!(gas_estimate), request_id)
                } else {
                    response
                }
            }
=======
                JsonRpcForwardedResponse::from_value(json!(gas_estimate), request_id)
            }
            "eth_getTransactionReceipt" | "eth_getTransactionByHash" => {
                // try to get the transaction without specifying a min_block_height
                let mut response = self
                    .balanced_rpcs
                    .try_proxy_connection(
                        authorization,
                        request.clone(),
                        Some(&request_metadata),
                        None,
                        None,
                    )
                    .await?;

                // if we got "null", it is probably because the tx is old. retry on nodes with old block data
                if let Some(ref result) = response.result {
                    if result.get() == "null" {
                        request_metadata
                            .archive_request
                            .store(true, atomic::Ordering::Release);

                        response = self
                            .balanced_rpcs
                            .try_proxy_connection(
                                authorization,
                                request,
                                Some(&request_metadata),
                                Some(&U64::one()),
                                None,
                            )
                            .await?;
                    }
                }

                response
            }
>>>>>>> 36cc8841
            // TODO: eth_gasPrice that does awesome magic to predict the future
            "eth_hashrate" => JsonRpcForwardedResponse::from_value(json!(U64::zero()), request_id),
            "eth_mining" => {
                JsonRpcForwardedResponse::from_value(serde_json::Value::Bool(false), request_id)
            }
            // TODO: eth_sendBundle (flashbots/eden command)
            // broadcast transactions to all private rpcs at once
            "eth_sendRawTransaction" => {
                let num_public_rpcs = match authorization.checks.proxy_mode {
                    // TODO: how many balanced rpcs should we send to? configurable? percentage of total?
                    ProxyMode::Best | ProxyMode::Debug => Some(4),
                    ProxyMode::Fastest(0) => None,
                    // TODO: how many balanced rpcs should we send to? configurable? percentage of total?
                    // TODO: what if we do 2 per tier? we want to blast the third party rpcs
                    // TODO: maybe having the third party rpcs in their own Web3Rpcs would be good for this
                    ProxyMode::Fastest(x) => Some(x * 4),
                    ProxyMode::Versus => None,
                };

                let mut response = self
                    .try_send_protected(
                        authorization,
<<<<<<< HEAD
                        request,
=======
                        &request,
>>>>>>> 36cc8841
                        request_metadata.clone(),
                        num_public_rpcs,
                    )
                    .await?;

                // sometimes we get an error that the transaction is already known by our nodes,
                // that's not really an error. Return the hash like a successful response would.
                // TODO: move this to a helper function
<<<<<<< HEAD
                if let Some(ref response_error) = response.error {
=======
                if let Some(response_error) = response.error.as_ref() {
>>>>>>> 36cc8841
                    if response_error.code == -32000
                        && (response_error.message == "ALREADY_EXISTS: already known"
                            || response_error.message
                                == "INTERNAL_ERROR: existing tx with same hash")
                    {
                        // TODO: expect instead of web3_context?
                        let params = request
                            .params
                            .as_mut()
                            .web3_context("there must be params if we got this far")?;

                        let params = params
                            .as_array()
                            .ok_or_else(|| {
                                Web3ProxyError::BadRequest(
                                    "Unable to get array from params".to_string(),
                                )
                            })?
                            .get(0)
                            .ok_or_else(|| {
                                Web3ProxyError::BadRequest(
                                    "Unable to get item 0 from params".to_string(),
                                )
                            })?
                            .as_str()
                            .ok_or_else(|| {
                                Web3ProxyError::BadRequest(
                                    "Unable to get string from params item 0".to_string(),
                                )
                            })?;

                        let params = Bytes::from_str(params)
                            .expect("there must be Bytes if we got this far");

                        let rlp = Rlp::new(params.as_ref());

                        if let Ok(tx) = Transaction::decode(&rlp) {
                            // TODO: decode earlier and confirm that tx.chain_id (if set) matches self.config.chain_id
                            let tx_hash = json!(tx.hash());

                            trace!("tx_hash: {:#?}", tx_hash);

                            let tx_hash = to_raw_value(&tx_hash).unwrap();

                            response.error = None;
                            response.result = Some(tx_hash);
                        }
                    }
                }

                // emit transaction count stats
<<<<<<< HEAD
                if let Some(ref salt) = self.config.public_recent_ips_salt {
                    if let Some(ref tx_hash) = response.result {
=======
                if let Some(salt) = self.config.public_recent_ips_salt.as_ref() {
                    if let Some(tx_hash) = response.result.clone() {
>>>>>>> 36cc8841
                        let now = Utc::now().timestamp();
                        let app = self.clone();

                        let salted_tx_hash = format!("{}:{}", salt, tx_hash);

                        let f = async move {
                            match app.redis_conn().await {
                                Ok(Some(mut redis_conn)) => {
                                    let hashed_tx_hash =
                                        Bytes::from(keccak256(salted_tx_hash.as_bytes()));

                                    let recent_tx_hash_key =
                                        format!("eth_sendRawTransaction:{}", app.config.chain_id);

                                    redis_conn
                                        .zadd(recent_tx_hash_key, hashed_tx_hash.to_string(), now)
                                        .await?;
                                }
                                Ok(None) => {}
                                Err(err) => {
                                    warn!(
                                        "unable to save stats for eth_sendRawTransaction: {:?}",
                                        err
                                    )
                                }
                            }

                            Ok::<_, anyhow::Error>(())
                        };

                        tokio::spawn(f);
                    }
                }

                response
            }
            "eth_syncing" => {
                // no stats on this. its cheap
                // TODO: return a real response if all backends are syncing or if no servers in sync
                JsonRpcForwardedResponse::from_value(serde_json::Value::Bool(false), request_id)
            }
            "eth_subscribe" => JsonRpcForwardedResponse::from_str(
                "notifications not supported. eth_subscribe is only available over a websocket",
                Some(-32601),
                Some(request_id),
            ),
            "eth_unsubscribe" => JsonRpcForwardedResponse::from_str(
                "notifications not supported. eth_unsubscribe is only available over a websocket",
                Some(-32601),
                Some(request_id),
            ),
            "net_listening" => {
<<<<<<< HEAD
                // TODO: only true if there are some backends on balanced_rpcs?
=======
                // TODO: only if there are some backends on balanced_rpcs?
>>>>>>> 36cc8841
                JsonRpcForwardedResponse::from_value(serde_json::Value::Bool(true), request_id)
            }
            "net_peerCount" => JsonRpcForwardedResponse::from_value(
                json!(U64::from(self.balanced_rpcs.num_synced_rpcs())),
                request_id,
            ),
            "web3_clientVersion" => JsonRpcForwardedResponse::from_value(
                serde_json::Value::String(APP_USER_AGENT.to_string()),
                request_id,
            ),
            "web3_sha3" => {
                // returns Keccak-256 (not the standardized SHA3-256) of the given data.
                match &request.params {
                    Some(serde_json::Value::Array(params)) => {
                        // TODO: make a struct and use serde conversion to clean this up
                        if params.len() != 1
                            || !params.get(0).map(|x| x.is_string()).unwrap_or(false)
                        {
                            // TODO: what error code?
                            // TODO: use Web3ProxyError::BadRequest
                            JsonRpcForwardedResponse::from_str(
                                "Invalid request",
                                Some(-32600),
                                Some(request_id),
                            )
                        } else {
                            // TODO: BadRequest instead of web3_context
                            let param = Bytes::from_str(
                                params[0]
                                    .as_str()
                                    .ok_or(Web3ProxyError::ParseBytesError(None))
                                    .web3_context("parsing params 0 into str then bytes")?,
                            )
                            .map_err(|x| {
                                trace!("bad request: {:?}", x);
                                Web3ProxyError::BadRequest(
                                    "param 0 could not be read as H256".to_string(),
                                )
                            })?;

                            let hash = H256::from(keccak256(param));

<<<<<<< HEAD
                            JsonRpcForwardedResponse::from_value(json!(hash), request_id)
                        }
                    }
                    _ => {
                        // TODO: this needs the correct error code in the response
                        // TODO: Web3ProxyError::BadRequest instead?
=======
                        JsonRpcForwardedResponse::from_value(json!(hash), request_id)
                    }
                    _ => {
                        // TODO: this needs the correct error code in the response
>>>>>>> 36cc8841
                        JsonRpcForwardedResponse::from_str(
                            "invalid request",
                            Some(StatusCode::BAD_REQUEST.as_u16().into()),
                            Some(request_id),
                        )
                    }
                }
            }
            "test" => JsonRpcForwardedResponse::from_str(
                "The method test does not exist/is not available.",
                Some(-32601),
                Some(request_id),
            ),
            // anything else gets sent to backend rpcs and cached
            method => {
                if method.starts_with("admin_") {
                    // TODO: emit a stat? will probably just be noise
                    return Err(Web3ProxyError::AccessDenied);
                }

                // TODO: if no servers synced, wait for them to be synced? probably better to error and let haproxy retry another server
                let head_block_num = head_block_num
                    .or(self.balanced_rpcs.head_block_num())
                    .ok_or(Web3ProxyError::NoServersSynced)?;

                // TODO: don't clone. this happens way too much. maybe &mut?
                let mut request = request.clone();

                // we do this check before checking caches because it might modify the request params
                // TODO: add a stat for archive vs full since they should probably cost different
                // TODO: this cache key can be rather large. is that okay?
                let cache_key: Option<ResponseCacheKey> = match block_needed(
                    authorization,
                    method,
                    request.params.as_mut(),
                    head_block_num,
                    &self.balanced_rpcs,
                )
                .await?
                {
                    BlockNeeded::CacheSuccessForever => Some(ResponseCacheKey {
                        from_block: None,
                        to_block: None,
                        method: method.to_string(),
                        params: request.params.clone(),
                        cache_errors: false,
                    }),
                    BlockNeeded::CacheNever => None,
                    BlockNeeded::Cache {
                        block_num,
                        cache_errors,
                    } => {
                        let (request_block_hash, block_depth) = self
                            .balanced_rpcs
                            .block_hash(authorization, &block_num)
                            .await?;

                        if block_depth < self.config.archive_depth {
                            request_metadata
                                .archive_request
                                .store(true, atomic::Ordering::Relaxed);
                        }

                        let request_block = self
                            .balanced_rpcs
                            .block(authorization, &request_block_hash, None)
                            .await?;

                        Some(ResponseCacheKey {
                            from_block: Some(request_block),
                            to_block: None,
                            method: method.to_string(),
                            // TODO: hash here?
                            params: request.params.clone(),
                            cache_errors,
                        })
                    }
                    BlockNeeded::CacheRange {
                        from_block_num,
                        to_block_num,
                        cache_errors,
                    } => {
                        let (from_block_hash, block_depth) = self
                            .balanced_rpcs
                            .block_hash(authorization, &from_block_num)
                            .await?;

                        if block_depth < self.config.archive_depth {
                            request_metadata
                                .archive_request
                                .store(true, atomic::Ordering::Relaxed);
                        }

                        let from_block = self
                            .balanced_rpcs
                            .block(authorization, &from_block_hash, None)
                            .await?;

                        let (to_block_hash, _) = self
                            .balanced_rpcs
                            .block_hash(authorization, &to_block_num)
                            .await?;

                        let to_block = self
                            .balanced_rpcs
                            .block(authorization, &to_block_hash, None)
                            .await?;

                        Some(ResponseCacheKey {
                            from_block: Some(from_block),
                            to_block: Some(to_block),
                            method: method.to_string(),
                            // TODO: hash here?
                            params: request.params.clone(),
                            cache_errors,
                        })
                    }
                };
                trace!("cache_key: {:#?}", cache_key);

                let mut response = {
                    let request_metadata = request_metadata.clone();

                    let authorization = authorization.clone();

                    if let Some(cache_key) = cache_key {
                        let from_block_num = cache_key.from_block.as_ref().map(|x| *x.number());
                        let to_block_num = cache_key.to_block.as_ref().map(|x| *x.number());

                        self.response_cache
                            .try_get_with(cache_key, async move {
                                // TODO: put the hash here instead of the block number? its in the request already.
                                let mut response = self
                                    .balanced_rpcs
                                    .try_proxy_connection(
                                        &authorization,
                                        &request,
                                        Some(&request_metadata),
                                        from_block_num.as_ref(),
                                        to_block_num.as_ref(),
                                    )
                                    .await?;

                                // discard their id by replacing it with an empty
                                response.id = Default::default();

                                // TODO: only cache the inner response
                                // TODO: how are we going to stream this?
                                // TODO: check response size. if its very large, return it in a custom Error type that bypasses caching? or will moka do that for us?
                                Ok::<_, Web3ProxyError>(response)
                            })
                            // TODO: add context (error while caching and forwarding response {})
                            .await?
                    } else {
                        self.balanced_rpcs
                            .try_proxy_connection(
                                &authorization,
                                &request,
                                Some(&request_metadata),
                                None,
                                None,
                            )
                            .await?
                    }
                };

                // since this data likely came out of a cache, the response.id is not going to match the request.id
                // replace the id with our request's id.
                response.id = request_id;

                response
            }
        };

<<<<<<< HEAD
        Ok(response)
=======
        // save the rpcs so they can be included in a response header
        let rpcs = request_metadata.backend_requests.lock().clone();

        // send stats used for accounting and graphs
        if let Some(stat_sender) = self.stat_sender.as_ref() {
            let response_stat = RpcQueryStats::new(
                Some(request_method),
                authorization.clone(),
                request_metadata,
                response.num_bytes(),
            );

            stat_sender
                .send_async(response_stat.into())
                .await
                .map_err(Web3ProxyError::SendAppStatError)?;
        }

        // send debug info as a kafka log
        if let Some((kafka_topic, kafka_key, kafka_headers)) = kafka_stuff {
            let kafka_producer = self
                .kafka_producer
                .clone()
                .expect("if headers are set, producer must exist");

            let response_bytes =
                rmp_serde::to_vec(&response).web3_context("failed msgpack serialize response")?;

            let f = async move {
                let produce_future = kafka_producer.send(
                    FutureRecord::to(&kafka_topic)
                        .key(&kafka_key)
                        .payload(&response_bytes)
                        .headers(kafka_headers),
                    Duration::from_secs(0),
                );

                if let Err((err, _)) = produce_future.await {
                    error!("produce kafka response log: {}", err);
                }
            };

            tokio::spawn(f);
        }

        Ok((response, rpcs))
>>>>>>> 36cc8841
    }
}

impl fmt::Debug for Web3ProxyApp {
    fn fmt(&self, f: &mut fmt::Formatter<'_>) -> fmt::Result {
        // TODO: the default formatter takes forever to write. this is too quiet though
        f.debug_struct("Web3ProxyApp").finish_non_exhaustive()
    }
}<|MERGE_RESOLUTION|>--- conflicted
+++ resolved
@@ -1216,13 +1216,8 @@
         }
     }
 
-<<<<<<< HEAD
     /// try to send transactions to the best available rpcs with protected/private mempools
     /// if no protected rpcs are configured, then some public rpcs are used instead
-=======
-    /// try to send transactions to the best available rpcs with private mempools
-    /// if no private rpcs are configured, then some public rpcs are used instead
->>>>>>> 36cc8841
     async fn try_send_protected(
         self: &Arc<Self>,
         authorization: &Arc<Authorization>,
@@ -1272,7 +1267,6 @@
         authorization: &Arc<Authorization>,
         request: &mut JsonRpcRequest,
         head_block_num: Option<U64>,
-<<<<<<< HEAD
     ) -> (StatusCode, JsonRpcForwardedResponse, Vec<Arc<Web3Rpc>>) {
         // TODO: move this code to another module so that its easy to turn this trace logging on in dev
         trace!("Received request: {:?}", request);
@@ -1284,55 +1278,6 @@
             head_block_num.as_ref(),
         )
         .await;
-=======
-    ) -> Web3ProxyResult<(JsonRpcForwardedResponse, Vec<Arc<Web3Rpc>>)> {
-        // TODO: move this code to another module so that its easy to turn this trace logging on in dev
-        trace!("Received request: {:?}", request);
-
-        let request_metadata = Arc::new(RequestMetadata::new(request.num_bytes()));
-
-        let mut kafka_stuff = None;
-
-        if matches!(authorization.checks.proxy_mode, ProxyMode::Debug) {
-            if let Some(kafka_producer) = self.kafka_producer.clone() {
-                let kafka_topic = "proxy_cached_request".to_string();
-
-                let rpc_secret_key_id = authorization
-                    .checks
-                    .rpc_secret_key_id
-                    .map(|x| x.get())
-                    .unwrap_or_default();
-
-                let kafka_key = rmp_serde::to_vec(&rpc_secret_key_id)?;
-
-                let request_bytes = rmp_serde::to_vec(&request)?;
-
-                let request_hash = Some(keccak256(&request_bytes));
-
-                let chain_id = self.config.chain_id;
-
-                // another item is added with the response, so initial_capacity is +1 what is needed here
-                let kafka_headers = OwnedHeaders::new_with_capacity(4)
-                    .insert(Header {
-                        key: "request_hash",
-                        value: request_hash.as_ref(),
-                    })
-                    .insert(Header {
-                        key: "head_block_num",
-                        value: head_block_num.map(|x| x.to_string()).as_ref(),
-                    })
-                    .insert(Header {
-                        key: "chain_id",
-                        value: Some(&chain_id.to_le_bytes()),
-                    });
-
-                // save the key and headers for when we log the response
-                kafka_stuff = Some((
-                    kafka_topic.clone(),
-                    kafka_key.clone(),
-                    kafka_headers.clone(),
-                ));
->>>>>>> 36cc8841
 
         let (status_code, response) = match self
             ._proxy_cached_request(authorization, request, head_block_num, &request_metadata)
@@ -1363,12 +1308,7 @@
         // TODO: don't clone
         let request_method = request.method.clone();
 
-<<<<<<< HEAD
         // TODO: serve net_version without querying the backend
-=======
-        // TODO: if eth_chainId or net_version, serve those without querying the backend
-        // TODO: don't clone?
->>>>>>> 36cc8841
         let response: JsonRpcForwardedResponse = match request_method.as_ref() {
             // lots of commands are blocked
             method @ ("db_getHex"
@@ -1488,13 +1428,8 @@
                         .await?
                 }
                 None => {
-<<<<<<< HEAD
                     // TODO: stats even when we error!
                     // TODO: use Web3ProxyError? dedicated error for no 4337 bundlers
-=======
-                    // TODO: stats!
-                    // TODO: not synced error?
->>>>>>> 36cc8841
                     return Err(anyhow::anyhow!("no bundler_4337_rpcs available").into());
                 }
             },
@@ -1554,14 +1489,10 @@
 
                     gas_estimate += gas_increase;
 
-<<<<<<< HEAD
                     JsonRpcForwardedResponse::from_value(json!(gas_estimate), request_id)
                 } else {
                     response
                 }
-            }
-=======
-                JsonRpcForwardedResponse::from_value(json!(gas_estimate), request_id)
             }
             "eth_getTransactionReceipt" | "eth_getTransactionByHash" => {
                 // try to get the transaction without specifying a min_block_height
@@ -1569,7 +1500,7 @@
                     .balanced_rpcs
                     .try_proxy_connection(
                         authorization,
-                        request.clone(),
+                        request,
                         Some(&request_metadata),
                         None,
                         None,
@@ -1598,7 +1529,6 @@
 
                 response
             }
->>>>>>> 36cc8841
             // TODO: eth_gasPrice that does awesome magic to predict the future
             "eth_hashrate" => JsonRpcForwardedResponse::from_value(json!(U64::zero()), request_id),
             "eth_mining" => {
@@ -1621,11 +1551,7 @@
                 let mut response = self
                     .try_send_protected(
                         authorization,
-<<<<<<< HEAD
                         request,
-=======
-                        &request,
->>>>>>> 36cc8841
                         request_metadata.clone(),
                         num_public_rpcs,
                     )
@@ -1634,17 +1560,12 @@
                 // sometimes we get an error that the transaction is already known by our nodes,
                 // that's not really an error. Return the hash like a successful response would.
                 // TODO: move this to a helper function
-<<<<<<< HEAD
                 if let Some(ref response_error) = response.error {
-=======
-                if let Some(response_error) = response.error.as_ref() {
->>>>>>> 36cc8841
                     if response_error.code == -32000
                         && (response_error.message == "ALREADY_EXISTS: already known"
                             || response_error.message
                                 == "INTERNAL_ERROR: existing tx with same hash")
                     {
-                        // TODO: expect instead of web3_context?
                         let params = request
                             .params
                             .as_mut()
@@ -1690,13 +1611,8 @@
                 }
 
                 // emit transaction count stats
-<<<<<<< HEAD
                 if let Some(ref salt) = self.config.public_recent_ips_salt {
                     if let Some(ref tx_hash) = response.result {
-=======
-                if let Some(salt) = self.config.public_recent_ips_salt.as_ref() {
-                    if let Some(tx_hash) = response.result.clone() {
->>>>>>> 36cc8841
                         let now = Utc::now().timestamp();
                         let app = self.clone();
 
@@ -1749,11 +1665,7 @@
                 Some(request_id),
             ),
             "net_listening" => {
-<<<<<<< HEAD
                 // TODO: only true if there are some backends on balanced_rpcs?
-=======
-                // TODO: only if there are some backends on balanced_rpcs?
->>>>>>> 36cc8841
                 JsonRpcForwardedResponse::from_value(serde_json::Value::Bool(true), request_id)
             }
             "net_peerCount" => JsonRpcForwardedResponse::from_value(
@@ -1796,19 +1708,12 @@
 
                             let hash = H256::from(keccak256(param));
 
-<<<<<<< HEAD
                             JsonRpcForwardedResponse::from_value(json!(hash), request_id)
                         }
                     }
                     _ => {
                         // TODO: this needs the correct error code in the response
                         // TODO: Web3ProxyError::BadRequest instead?
-=======
-                        JsonRpcForwardedResponse::from_value(json!(hash), request_id)
-                    }
-                    _ => {
-                        // TODO: this needs the correct error code in the response
->>>>>>> 36cc8841
                         JsonRpcForwardedResponse::from_str(
                             "invalid request",
                             Some(StatusCode::BAD_REQUEST.as_u16().into()),
@@ -1983,56 +1888,7 @@
             }
         };
 
-<<<<<<< HEAD
         Ok(response)
-=======
-        // save the rpcs so they can be included in a response header
-        let rpcs = request_metadata.backend_requests.lock().clone();
-
-        // send stats used for accounting and graphs
-        if let Some(stat_sender) = self.stat_sender.as_ref() {
-            let response_stat = RpcQueryStats::new(
-                Some(request_method),
-                authorization.clone(),
-                request_metadata,
-                response.num_bytes(),
-            );
-
-            stat_sender
-                .send_async(response_stat.into())
-                .await
-                .map_err(Web3ProxyError::SendAppStatError)?;
-        }
-
-        // send debug info as a kafka log
-        if let Some((kafka_topic, kafka_key, kafka_headers)) = kafka_stuff {
-            let kafka_producer = self
-                .kafka_producer
-                .clone()
-                .expect("if headers are set, producer must exist");
-
-            let response_bytes =
-                rmp_serde::to_vec(&response).web3_context("failed msgpack serialize response")?;
-
-            let f = async move {
-                let produce_future = kafka_producer.send(
-                    FutureRecord::to(&kafka_topic)
-                        .key(&kafka_key)
-                        .payload(&response_bytes)
-                        .headers(kafka_headers),
-                    Duration::from_secs(0),
-                );
-
-                if let Err((err, _)) = produce_future.await {
-                    error!("produce kafka response log: {}", err);
-                }
-            };
-
-            tokio::spawn(f);
-        }
-
-        Ok((response, rpcs))
->>>>>>> 36cc8841
     }
 }
 
