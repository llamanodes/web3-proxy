--- conflicted
+++ resolved
@@ -9,11 +9,7 @@
 use crate::jsonrpc::{
     JsonRpcForwardedResponse, JsonRpcForwardedResponseEnum, JsonRpcRequest, JsonRpcRequestEnum,
 };
-<<<<<<< HEAD
 use crate::rpcs::blockchain::{BlocksByHashCache, Web3ProxyBlock};
-=======
-use crate::rpcs::blockchain::{BlockHashesCache, Web3ProxyBlock};
->>>>>>> ea3125e7
 use crate::rpcs::consensus::ConsensusWeb3Rpcs;
 use crate::rpcs::many::Web3Rpcs;
 use crate::rpcs::one::Web3Rpc;
@@ -212,10 +208,7 @@
 pub struct Web3ProxyApp {
     /// Send requests to the best server available
     pub balanced_rpcs: Arc<Web3Rpcs>,
-<<<<<<< HEAD
     pub http_client: Option<reqwest::Client>,
-=======
->>>>>>> ea3125e7
     /// application config
     /// TODO: this will need a large refactor to handle reloads while running. maybe use a watch::Receiver?
     pub config: AppConfig,
@@ -262,10 +255,7 @@
     /// concurrent/parallel application request limits for authenticated users
     pub bearer_token_semaphores:
         Cache<UserBearerToken, Arc<Semaphore>, hashbrown::hash_map::DefaultHashBuilder>,
-<<<<<<< HEAD
     pub kafka_producer: Option<rdkafka::producer::FutureProducer>,
-=======
->>>>>>> ea3125e7
     /// channel for sending stats in a background task
     pub stat_sender: Option<flume::Sender<AppStat>>,
 }
@@ -403,15 +393,10 @@
     pub app_handles: FuturesUnordered<AnyhowJoinHandle<()>>,
     /// these are important and must be allowed to finish
     pub background_handles: FuturesUnordered<AnyhowJoinHandle<()>>,
-<<<<<<< HEAD
     /// config changes are sent here
     pub new_top_config_sender: watch::Sender<TopConfig>,
     /// watch this to know when to start the app
     pub consensus_connections_watcher: watch::Receiver<Option<Arc<ConsensusWeb3Rpcs>>>,
-=======
-    /// watch this to know when to start the app
-    pub consensus_connections_watcher: watch::Receiver<Arc<ConsensusWeb3Rpcs>>,
->>>>>>> ea3125e7
 }
 
 impl Web3ProxyApp {
@@ -493,7 +478,7 @@
                         db_replica_min_connections,
                         db_replica_max_connections,
                     )
-                    .await?;
+                        .await?;
 
                     Some(DatabaseReplica(db_replica))
                 }
@@ -574,7 +559,6 @@
                     .influxdb_token
                     .clone()
                     .expect("influxdb_token needed when influxdb_host is set");
-<<<<<<< HEAD
 
                 let influxdb_client =
                     influxdb2::Client::new(influxdb_host, influxdb_org, influxdb_token);
@@ -590,77 +574,6 @@
         // we do this in a channel so we don't slow down our response to the users
         // stats can be saved in mysql, influxdb, both, or none
         let stat_sender = if let Some(emitter_spawn) = StatBuffer::try_spawn(
-=======
-
-                let influxdb_client =
-                    influxdb2::Client::new(influxdb_host, influxdb_org, influxdb_token);
-
-                // TODO: test the client now. having a stat for "started" can be useful on graphs to mark deploys
-
-                Some(influxdb_client)
-            }
-            None => None,
-        };
-
-        // create a channel for receiving stats
-        // we do this in a channel so we don't slow down our response to the users
-        // stats can be saved in mysql, influxdb, both, or none
-        let stat_sender = if let Some(emitter_spawn) = StatBuffer::try_spawn(
-            top_config.app.chain_id,
-            db_conn.clone(),
-            influxdb_client.clone(),
-            60,
-            1,
-            BILLING_PERIOD_SECONDS,
-            rpc_account_shutdown_recevier,
-        )? {
-            // since the database entries are used for accounting, we want to be sure everything is saved before exiting
-            important_background_handles.push(emitter_spawn.background_handle);
-
-            Some(emitter_spawn.stat_sender)
-        } else {
-            None
-        };
-
-        // TODO: i don't like doing Block::default here! Change this to "None"?
-        let (watch_consensus_head_sender, watch_consensus_head_receiver) = watch::channel(None);
-        // TODO: will one receiver lagging be okay? how big should this be?
-        let (pending_tx_sender, pending_tx_receiver) = broadcast::channel(256);
-
-        // TODO: use this? it could listen for confirmed transactions and then clear pending_transactions, but the head_block_sender is doing that
-        // TODO: don't drop the pending_tx_receiver. instead, read it to mark transactions as "seen". once seen, we won't re-send them?
-        // TODO: once a transaction is "Confirmed" we remove it from the map. this should prevent major memory leaks.
-        // TODO: we should still have some sort of expiration or maximum size limit for the map
-        drop(pending_tx_receiver);
-
-        // TODO: capacity from configs
-        // all these are the same size, so no need for a weigher
-        // TODO: ttl on this? or is max_capacity fine?
-        let pending_transactions = Cache::builder()
-            .max_capacity(10_000)
-            // TODO: different chains might handle this differently
-            // TODO: what should we set? 5 minutes is arbitrary. the nodes themselves hold onto transactions for much longer
-            .time_to_idle(Duration::from_secs(300))
-            .build_with_hasher(hashbrown::hash_map::DefaultHashBuilder::default());
-
-        // keep 1GB/5 minutes of blocks in the cache
-        // TODO: limits from config
-        // these blocks don't have full transactions, but they do have rather variable amounts of transaction hashes
-        // TODO: how can we do the weigher better?
-        let block_map: BlockHashesCache = Cache::builder()
-            .max_capacity(1024 * 1024 * 1024)
-            .weigher(|_k, v: &Web3ProxyBlock| {
-                // TODO: is this good enough?
-                1 + v.block.transactions.len().try_into().unwrap_or(u32::MAX)
-            })
-            // TODO: what should we set? 5 minutes is arbitrary. the nodes themselves hold onto transactions for much longer
-            .time_to_idle(Duration::from_secs(300))
-            .build_with_hasher(hashbrown::hash_map::DefaultHashBuilder::default());
-
-        // connect to the load balanced rpcs
-        let (balanced_rpcs, balanced_handle, consensus_connections_watcher) = Web3Rpcs::spawn(
-            block_map.clone(),
->>>>>>> ea3125e7
             top_config.app.chain_id,
             top_config.app.influxdb_bucket.clone().context("No influxdb bucket was provided")?.to_owned(),
             db_conn.clone(),
@@ -675,42 +588,7 @@
 
             Some(emitter_spawn.stat_sender)
         } else {
-<<<<<<< HEAD
             None
-=======
-            let (private_rpcs, private_handle, _) = Web3Rpcs::spawn(
-                block_map,
-                top_config.app.chain_id,
-                db_conn.clone(),
-                http_client.clone(),
-                // private rpcs don't get subscriptions, so no need for max_block_age or max_block_lag
-                None,
-                None,
-                0,
-                0,
-                pending_transactions.clone(),
-                // TODO: subscribe to pending transactions on the private rpcs? they seem to have low rate limits, but they should have
-                None,
-                vredis_pool.clone(),
-                private_rpcs,
-                // subscribing to new heads here won't work well. if they are fast, they might be ahead of balanced_rpcs
-                // they also often have low rate limits
-                // however, they are well connected to miners/validators. so maybe using them as a safety check would be good
-                // TODO: but maybe we could include privates in the "backup" tier
-                None,
-            )
-            .await
-            .context("spawning private_rpcs")?;
-
-            if private_rpcs.by_name.is_empty() {
-                None
-            } else {
-                // save the handle to catch any errors
-                cancellable_handles.push(private_handle);
-
-                Some(private_rpcs)
-            }
->>>>>>> ea3125e7
         };
 
         // make a http shared client
@@ -723,6 +601,104 @@
                 .user_agent(APP_USER_AGENT)
                 .build()?,
         );
+
+        // // TODO: i don't like doing Block::default here! Change this to "None"?
+        // let (watch_consensus_head_sender, watch_consensus_head_receiver) = watch::channel(None);
+        // // TODO: will one receiver lagging be okay? how big should this be?
+        // let (pending_tx_sender, pending_tx_receiver) = broadcast::channel(256);
+        //
+        // // TODO: use this? it could listen for confirmed transactions and then clear pending_transactions, but the head_block_sender is doing that
+        // // TODO: don't drop the pending_tx_receiver. instead, read it to mark transactions as "seen". once seen, we won't re-send them?
+        // // TODO: once a transaction is "Confirmed" we remove it from the map. this should prevent major memory leaks.
+        // // TODO: we should still have some sort of expiration or maximum size limit for the map
+        // drop(pending_tx_receiver);
+        //
+        // // TODO: capacity from configs
+        // // all these are the same size, so no need for a weigher
+        // // TODO: ttl on this? or is max_capacity fine?
+        // let pending_transactions = Cache::builder()
+        //     .max_capacity(10_000)
+        //     // TODO: different chains might handle this differently
+        //     // TODO: what should we set? 5 minutes is arbitrary. the nodes themselves hold onto transactions for much longer
+        //     .time_to_idle(Duration::from_secs(300))
+        //     .build_with_hasher(hashbrown::hash_map::DefaultHashBuilder::default());
+        //
+        // // keep 1GB/5 minutes of blocks in the cache
+        // // TODO: limits from config
+        // // these blocks don't have full transactions, but they do have rather variable amounts of transaction hashes
+        // // TODO: how can we do the weigher better?
+        // let block_map: BlockHashesCache = Cache::builder()
+        //     .max_capacity(1024 * 1024 * 1024)
+        //     .weigher(|_k, v: &Web3ProxyBlock| {
+        //         // TODO: is this good enough?
+        //         1 + v.block.transactions.len().try_into().unwrap_or(u32::MAX)
+        //     })
+        //     // TODO: what should we set? 5 minutes is arbitrary. the nodes themselves hold onto transactions for much longer
+        //     .time_to_idle(Duration::from_secs(300))
+        //     .build_with_hasher(hashbrown::hash_map::DefaultHashBuilder::default());
+        //
+        // // connect to the load balanced rpcs
+        // let (balanced_rpcs, balanced_handle, consensus_connections_watcher) = Web3Rpcs::spawn(
+        //     block_map.clone(),
+        //     top_config.app.chain_id,
+        //     db_conn.clone(),
+        //     http_client.clone(),
+        //     top_config.app.max_block_age,
+        //     top_config.app.max_block_lag,
+        //     top_config.app.min_synced_rpcs,
+        //     top_config.app.min_sum_soft_limit,
+        //     pending_transactions.clone(),
+        //     Some(pending_tx_sender.clone()),
+        //     vredis_pool.clone(),
+        //     balanced_rpcs,
+        //     Some(watch_consensus_head_sender),
+        // )
+        // .await
+        // .context("spawning balanced rpcs")?;
+        //
+        // // save the handle to catch any errors
+        // cancellable_handles.push(balanced_handle);
+        //
+        // // connect to the private rpcs
+        // // only some chains have this, so this is optional
+        // let private_rpcs = if private_rpcs.is_empty() {
+        //     // TODO: do None instead of clone?
+        //     warn!("No private relays configured. Any transactions will be broadcast to the public mempool!");
+        //     None
+        // } else {
+        //     let (private_rpcs, private_handle, _) = Web3Rpcs::spawn(
+        //         block_map,
+        //         top_config.app.chain_id,
+        //         db_conn.clone(),
+        //         http_client.clone(),
+        //         // private rpcs don't get subscriptions, so no need for max_block_age or max_block_lag
+        //         None,
+        //         None,
+        //         0,
+        //         0,
+        //         pending_transactions.clone(),
+        //         // TODO: subscribe to pending transactions on the private rpcs? they seem to have low rate limits, but they should have
+        //         None,
+        //         vredis_pool.clone(),
+        //         private_rpcs,
+        //         // subscribing to new heads here won't work well. if they are fast, they might be ahead of balanced_rpcs
+        //         // they also often have low rate limits
+        //         // however, they are well connected to miners/validators. so maybe using them as a safety check would be good
+        //         // TODO: but maybe we could include privates in the "backup" tier
+        //         None,
+        //     )
+        //     .await
+        //     .context("spawning private_rpcs")?;
+        //
+        //     if private_rpcs.by_name.is_empty() {
+        //         None
+        //     } else {
+        //         // save the handle to catch any errors
+        //         cancellable_handles.push(private_handle);
+        //
+        //         Some(private_rpcs)
+        //     }
+        // };
 
         // create rate limiters
         // these are optional. they require redis
@@ -842,8 +818,8 @@
             Some(pending_tx_sender.clone()),
             Some(watch_consensus_head_sender),
         )
-        .await
-        .context("spawning balanced rpcs")?;
+            .await
+            .context("spawning balanced rpcs")?;
 
         app_handles.push(balanced_handle);
 
@@ -874,8 +850,8 @@
                 // TODO: but maybe we could include privates in the "backup" tier
                 None,
             )
-            .await
-            .context("spawning private_rpcs")?;
+                .await
+                .context("spawning private_rpcs")?;
 
             app_handles.push(private_handle);
 
@@ -908,7 +884,6 @@
 
         let app = Arc::new(app);
 
-<<<<<<< HEAD
         // watch for config changes
         // TODO: initial config reload should be from this channel. not from the call to spawn
 
@@ -935,6 +910,7 @@
 
             app_handles.push(config_handle);
         }
+
 // =======
 //         if important_background_handles.is_empty() {
 //             info!("no important background handles");
@@ -946,7 +922,9 @@
 //             });
 //
 //             important_background_handles.push(f);
-// >>>>>>> 77df3fa (stats v2)
+//         }
+//
+// >>>>>>> 24-referral-program
 
         Ok((
             app,
@@ -977,28 +955,8 @@
         }
 
         Ok(())
-=======
-        if important_background_handles.is_empty() {
-            info!("no important background handles");
-
-            let f = tokio::spawn(async move {
-                let _ = background_shutdown_receiver.recv().await;
-
-                Ok(())
-            });
-
-            important_background_handles.push(f);
-        }
-
-        Ok((
-            app,
-            cancellable_handles,
-            important_background_handles,
-            consensus_connections_watcher,
-        )
-            .into())
->>>>>>> ea3125e7
     }
+
 
     pub fn head_block_receiver(&self) -> watch::Receiver<Option<Web3ProxyBlock>> {
         self.watch_consensus_head_receiver.clone()
@@ -1302,7 +1260,6 @@
         // trace!("Received request: {:?}", request);
 
         let request_metadata = Arc::new(RequestMetadata::new(request.num_bytes())?);
-<<<<<<< HEAD
 
         let mut kafka_stuff = None;
 
@@ -1364,8 +1321,6 @@
                 tokio::spawn(f);
             }
         }
-=======
->>>>>>> ea3125e7
 
         // save the id so we can attach it to the response
         // TODO: instead of cloning, take the id out?
