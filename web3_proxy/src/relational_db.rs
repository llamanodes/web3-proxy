--- conflicted
+++ resolved
@@ -39,15 +39,11 @@
         .connect_timeout(Duration::from_secs(3))
         .idle_timeout(Duration::from_secs(1795))
         .max_connections(max_connections)
-<<<<<<< HEAD
-        .sqlx_logging_level(tracing::log::LevelFilter::Info)
-        .sqlx_logging(true);
-=======
         .max_lifetime(Duration::from_secs(60))
         .min_connections(min_connections)
         .sqlx_logging(true)
-        .sqlx_logging_level(tracing::log::LevelFilter::Trace);
->>>>>>> fe672b51
+        // TODO: drop this back to trace before merging to devel (or figure out what to add to RUST_LOG to set it to trace now)
+        .sqlx_logging_level(tracing::log::LevelFilter::Info);
 
     Database::connect(db_opt).await
 }
