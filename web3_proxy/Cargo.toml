--- conflicted
+++ resolved
@@ -49,10 +49,7 @@
 influxdb2 = { version = "0.3", features = ["rustls"], default-features = false }
 hdrhistogram = "7.5.2"
 http = "0.2.9"
-<<<<<<< HEAD
-=======
 influxdb2 = { version = "0.4", features = ["rustls"] }
->>>>>>> b1120e63
 influxdb2-structmap = "0.2.0"
 hostname = "0.3.1"
 ipnet = "2.7.2"
