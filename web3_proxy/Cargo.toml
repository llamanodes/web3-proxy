[package]
name = "web3_proxy"
version = "0.17.0"
edition = "2021"
default-run = "web3_proxy_cli"

# See more keys and their definitions at https://doc.rust-lang.org/cargo/reference/manifest.html

[features]
default = ["deadlock_detection"]
deadlock_detection = ["parking_lot/deadlock_detection"]
tokio-console = ["dep:tokio-console", "dep:console-subscriber"]
rdkafka-src = ["rdkafka/cmake-build", "rdkafka/libz", "rdkafka/ssl", "rdkafka/zstd-pkg-config"]

[dependencies]
deferred-rate-limiter = { path = "../deferred-rate-limiter" }
entities = { path = "../entities" }
latency = { path = "../latency" }
migration = { path = "../migration" }
redis-rate-limiter = { path = "../redis-rate-limiter" }
thread-fast-rng = { path = "../thread-fast-rng" }

# TODO: regex has several "perf" features that we might want to use
# TODO: make sure this uuid version matches sea-orm. PR to put this in their prelude
# TODO: import num_traits from sea-orm so we always have the same version
# TODO: import chrono from sea-orm so we always have the same version
# TODO: make sure this time version matches siwe. PR to put this in their prelude

anyhow = { version = "1.0.71", features = ["backtrace"] }
argh = "0.1.10"
axum = { version = "0.6.18", features = ["headers", "ws"] }
axum-client-ip = "0.4.1"
axum-macros = "0.3.7"
chrono = "0.4.24"
console-subscriber = { version = "*", optional = true }
counter = "0.5.7"
derive_more = "0.99.17"
dotenv = "0.15.0"
env_logger = "0.10.0"
ethers = { version = "2.0.4", default-features = false, features = ["rustls", "ws"] }
ewma = "0.1.1"
fdlimit = "0.2.1"
flume = "0.10.14"
fstrings = "0.2"
futures = { version = "0.3.28", features = ["thread-pool"] }
gethostname = "0.4.2"
glob = "0.3.1"
handlebars = "4.3.7"
hashbrown = { version = "0.13.2", features = ["serde"] }
hex_fmt = "0.3.0"
hdrhistogram = "7.5.2"
http = "0.2.9"
<<<<<<< HEAD
influxdb2 = { git = "https://github.com/llamanodes/influxdb2", features = ["rustls"] }
influxdb2-structmap = { git = "https://github.com/llamanodes/influxdb2/"}
# influxdb2-structmap = "0.2.0"
hostname = "0.3.1"
=======
hostname = "0.3.1"
influxdb2 = { version = "0.4", features = ["rustls"] }
influxdb2-structmap = "0.2.0"
>>>>>>> 36cc8841
ipnet = "2.7.2"
itertools = "0.10.5"
log = "0.4.17"
moka = { version = "0.11.0", default-features = false, features = ["future"] }
num = "0.4.0"
num-traits = "0.2.15"
once_cell = { version = "1.17.1" }
ordered-float = "3.7.0"
pagerduty-rs = { version = "0.1.6", default-features = false, features = ["async", "rustls", "sync"] }
parking_lot = { version = "0.12.1", features = ["arc_lock"] }
prettytable = "*"
proctitle = "0.1.1"
rdkafka = { version = "0.29.0" }
regex = "1.8.1"
reqwest = { version = "0.11.17", default-features = false, features = ["json", "tokio-rustls"] }
rmp-serde = "1.1.1"
rustc-hash = "1.1.0"
sentry = { version = "0.31.0", default-features = false, features = ["backtrace", "contexts", "panic", "anyhow", "reqwest", "rustls", "log", "sentry-log"] }
serde = { version = "1.0.163", features = [] }
serde_json = { version = "1.0.96", default-features = false, features = ["alloc", "raw_value"] }
serde_prometheus = "0.2.2"
siwe = "0.5.0"
time = "0.3.21"
tokio = { version = "1.28.1", features = ["full"] }
tokio-console = { version = "*", optional = true }
tokio-stream = { version = "0.1.14", features = ["sync"] }
tokio-uring = { version = "0.4.0", optional = true }
toml = "0.7.3"
tower = "0.4.13"
tower-http = { version = "0.4.0", features = ["cors", "sensitive-headers"] }
ulid = { version = "1.0.0", features = ["uuid", "serde"] }
url = "2.3.1"
uuid = "1.3.2"<|MERGE_RESOLUTION|>--- conflicted
+++ resolved
@@ -50,16 +50,9 @@
 hex_fmt = "0.3.0"
 hdrhistogram = "7.5.2"
 http = "0.2.9"
-<<<<<<< HEAD
 influxdb2 = { git = "https://github.com/llamanodes/influxdb2", features = ["rustls"] }
 influxdb2-structmap = { git = "https://github.com/llamanodes/influxdb2/"}
-# influxdb2-structmap = "0.2.0"
 hostname = "0.3.1"
-=======
-hostname = "0.3.1"
-influxdb2 = { version = "0.4", features = ["rustls"] }
-influxdb2-structmap = "0.2.0"
->>>>>>> 36cc8841
 ipnet = "2.7.2"
 itertools = "0.10.5"
 log = "0.4.17"
