[package]
name = "web3_proxy"
version = "0.14.0"
edition = "2021"
default-run = "web3_proxy_cli"

# See more keys and their definitions at https://doc.rust-lang.org/cargo/reference/manifest.html

[features]
default = ["deadlock_detection"]
deadlock_detection = ["parking_lot/deadlock_detection"]

# TODO: turn tokio-console on with a feature. console-subscriber = { version = "0.1.7" }

[dependencies]
deferred-rate-limiter = { path = "../deferred-rate-limiter" }
entities = { path = "../entities" }
migration = { path = "../migration" }
redis-rate-limiter = { path = "../redis-rate-limiter" }
thread-fast-rng = { path = "../thread-fast-rng" }

# TODO: regex has several "perf" features that we might want to use
# TODO: make sure this uuid version matches sea-orm. PR to put this in their prelude
# TODO: import num_traits from sea-orm so we always have the same version
# TODO: import chrono from sea-orm so we always have the same version
# TODO: make sure this time version matches siwe. PR to put this in their prelude

anyhow = { version = "1.0.69", features = ["backtrace"] }
argh = "0.1.10"
<<<<<<< HEAD
axum = { version = "0.6.7", features = ["headers", "ws"] }
=======
axum = { version = "0.6.8", features = ["headers", "ws"] }
>>>>>>> fede1b1a
axum-client-ip = "0.4.0"
axum-macros = "0.3.4"
chrono = "0.4.23"
counter = "0.5.7"
derive_more = "0.99.17"
dotenv = "0.15.0"
env_logger = "0.10.0"
ethers = { version = "1.0.2", default-features = false, features = ["rustls", "ws"] }
ewma = "0.1.1"
fdlimit = "0.2.1"
flume = "0.10.14"
futures = { version = "0.3.26", features = ["thread-pool"] }
gethostname = "0.4.1"
glob = "0.3.1"
handlebars = "4.3.6"
hashbrown = { version = "0.13.2", features = ["serde"] }
<<<<<<< HEAD
http = "0.2.9"
influxdb2 = { version = "0.3", features = ["rustls"], default-features = false }
=======
hdrhistogram = "7.5.2"
http = "0.2.9"
>>>>>>> fede1b1a
ipnet = "2.7.1"
itertools = "0.10.5"
log = "0.4.17"
moka = { version = "0.10.0", default-features = false, features = ["future"] }
notify = "5.1.0"
num = "0.4.0"
num-traits = "0.2.15"
once_cell = { version = "1.17.1" }
ordered-float = "3.4.0"
pagerduty-rs = { version = "0.1.6", default-features = false, features = ["async", "rustls", "sync"] }
parking_lot = { version = "0.12.1", features = ["arc_lock"] }
prettytable = "*"
proctitle = "0.1.1"
regex = "1.7.1"
reqwest = { version = "0.11.14", default-features = false, features = ["json", "tokio-rustls"] }
rustc-hash = "1.1.0"
sentry = { version = "0.30.0", default-features = false, features = ["backtrace", "contexts", "panic", "anyhow", "reqwest", "rustls", "log", "sentry-log"] }
serde = { version = "1.0.152", features = [] }
serde_json = { version = "1.0.93", default-features = false, features = ["alloc", "raw_value"] }
serde_prometheus = "0.2.1"
siwe = "0.5.0"
<<<<<<< HEAD
time = "0.3.19"
tokio = { version = "1.25.0", features = ["full"] }
tokio-stream = { version = "0.1.12", features = ["sync"] }
tokio-uring = { version = "0.4.0", optional = true }
=======
time = "0.3.20"
tokio = { version = "1.25.0", features = ["full"] }
tokio-stream = { version = "0.1.12", features = ["sync"] }
>>>>>>> fede1b1a
toml = "0.7.2"
tower = "0.4.13"
tower-http = { version = "0.4.0", features = ["cors", "sensitive-headers"] }
ulid = { version = "1.0.0", features = ["serde"] }
url = "2.3.1"
uuid = "1.3.0"<|MERGE_RESOLUTION|>--- conflicted
+++ resolved
@@ -27,11 +27,7 @@
 
 anyhow = { version = "1.0.69", features = ["backtrace"] }
 argh = "0.1.10"
-<<<<<<< HEAD
-axum = { version = "0.6.7", features = ["headers", "ws"] }
-=======
 axum = { version = "0.6.8", features = ["headers", "ws"] }
->>>>>>> fede1b1a
 axum-client-ip = "0.4.0"
 axum-macros = "0.3.4"
 chrono = "0.4.23"
@@ -48,13 +44,9 @@
 glob = "0.3.1"
 handlebars = "4.3.6"
 hashbrown = { version = "0.13.2", features = ["serde"] }
-<<<<<<< HEAD
-http = "0.2.9"
 influxdb2 = { version = "0.3", features = ["rustls"], default-features = false }
-=======
 hdrhistogram = "7.5.2"
 http = "0.2.9"
->>>>>>> fede1b1a
 ipnet = "2.7.1"
 itertools = "0.10.5"
 log = "0.4.17"
@@ -76,16 +68,10 @@
 serde_json = { version = "1.0.93", default-features = false, features = ["alloc", "raw_value"] }
 serde_prometheus = "0.2.1"
 siwe = "0.5.0"
-<<<<<<< HEAD
-time = "0.3.19"
+time = "0.3.20"
 tokio = { version = "1.25.0", features = ["full"] }
 tokio-stream = { version = "0.1.12", features = ["sync"] }
 tokio-uring = { version = "0.4.0", optional = true }
-=======
-time = "0.3.20"
-tokio = { version = "1.25.0", features = ["full"] }
-tokio-stream = { version = "0.1.12", features = ["sync"] }
->>>>>>> fede1b1a
 toml = "0.7.2"
 tower = "0.4.13"
 tower-http = { version = "0.4.0", features = ["cors", "sensitive-headers"] }
