--- conflicted
+++ resolved
@@ -29,10 +29,7 @@
 # TODO: make sure this time version matches siwe. PR to put this in their prelude
 
 anyhow = { version = "1.0.71", features = ["backtrace"] }
-<<<<<<< HEAD
 arc-swap = "1.6.0"
-=======
->>>>>>> fc8ca4ba
 argh = "0.1.10"
 axum = { version = "0.6.18", features = ["headers", "ws"] }
 axum-client-ip = "0.4.1"
@@ -44,10 +41,7 @@
 dotenv = "0.15.0"
 env_logger = "0.10.0"
 ethers = { version = "2.0.4", default-features = false, features = ["rustls", "ws"] }
-<<<<<<< HEAD
 ewma = "0.1.1"
-=======
->>>>>>> fc8ca4ba
 fdlimit = "0.2.1"
 flume = "0.10.14"
 fstrings = "0.2"
@@ -65,17 +59,11 @@
 itertools = "0.10.5"
 listenfd = "1.0.1"
 log = "0.4.17"
-<<<<<<< HEAD
-mimalloc = { version = "0.1.37", optional = true }
-moka = { version = "0.11.0", default-features = false, features = ["future"] }
-num = "0.4.0"
-num-traits = "0.2.15"
-=======
-moka = { version = "0.11.0", default-features = false, features = ["future"] }
+mimalloc = { version = "*", optional = true}
+moka = { version = "0.10.2", default-features = false, features = ["future"] }
 num = "0.4.0"
 num-traits = "0.2.15"
 once_cell = { version = "1.17.1" }
->>>>>>> fc8ca4ba
 ordered-float = "3.7.0"
 pagerduty-rs = { version = "0.1.6", default-features = false, features = ["async", "rustls", "sync"] }
 parking_lot = { version = "0.12.1", features = ["arc_lock"] }
@@ -86,16 +74,6 @@
 reqwest = { version = "0.11.17", default-features = false, features = ["json", "tokio-rustls"] }
 rmp-serde = "1.1.1"
 sentry = { version = "0.31.0", default-features = false, features = ["backtrace", "contexts", "panic", "anyhow", "reqwest", "rustls", "log", "sentry-log"] }
-<<<<<<< HEAD
-serde = { version = "1.0.162", features = [] }
-serde_json = { version = "1.0.96", default-features = false, features = ["raw_value"] }
-serde_prometheus = "0.2.2"
-siwe = "0.5.0"
-time = "0.3.21"
-tokio = { version = "1.28.0", features = ["full"] }
-tokio-console = { version = "*", optional = true }
-tokio-stream = { version = "0.1.14", features = ["sync"] }
-=======
 serde = { version = "1.0.163", features = [] }
 serde_json = { version = "1.0.96", default-features = false, features = ["alloc", "raw_value"] }
 serde_prometheus = "0.2.2"
@@ -105,14 +83,9 @@
 tokio-console = { version = "*", optional = true }
 tokio-stream = { version = "0.1.14", features = ["sync"] }
 tokio-uring = { version = "0.4.0", optional = true }
->>>>>>> fc8ca4ba
 toml = "0.7.3"
 tower = "0.4.13"
 tower-http = { version = "0.4.0", features = ["cors", "sensitive-headers"] }
 ulid = { version = "1.0.0", features = ["serde"] }
 url = "2.3.1"
-<<<<<<< HEAD
-uuid = { version = "1.3.2", features = ["fast-rng", "v4"] }
-=======
-uuid = "1.3.2"
->>>>>>> fc8ca4ba
+uuid = "1.3.2"