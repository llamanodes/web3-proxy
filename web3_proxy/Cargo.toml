--- conflicted
+++ resolved
@@ -37,12 +37,7 @@
 derive_more = "0.99.17"
 dotenv = "0.15.0"
 env_logger = "0.10.0"
-<<<<<<< HEAD
-ethers = { version = "1.0.2", default-features = false, features = ["rustls", "ws"] }
-=======
 ethers = { version = "2.0.3", default-features = false, features = ["rustls", "ws"] }
-ewma = "0.1.1"
->>>>>>> 77a317fd
 fdlimit = "0.2.1"
 flume = "0.10.14"
 fstrings = "0.2"
