<<<<<<< HEAD
pub mod admin_increases_balance;
mod app;
pub mod create_admin;
pub mod create_user;
pub mod get_rpc_key;
pub mod get_user_balance;
pub mod referral;
=======
pub mod app;
>>>>>>> 659fce0e

pub use self::app::TestApp;<|MERGE_RESOLUTION|>--- conflicted
+++ resolved
@@ -1,13 +1,9 @@
-<<<<<<< HEAD
 pub mod admin_increases_balance;
-mod app;
+pub mod app;
 pub mod create_admin;
 pub mod create_user;
 pub mod get_rpc_key;
 pub mod get_user_balance;
 pub mod referral;
-=======
-pub mod app;
->>>>>>> 659fce0e
 
 pub use self::app::TestApp;