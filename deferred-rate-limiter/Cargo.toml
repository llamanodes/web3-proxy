[package]
name = "deferred-rate-limiter"
version = "0.2.0"
authors = ["Bryan Stitt <bryan@stitthappens.com>"]
edition = "2021"

[dependencies]
redis-rate-limiter = { path = "../redis-rate-limiter" }

anyhow = "1.0.71"
hashbrown = "0.13.2"
log = "0.4.17"
moka = { version = "0.11.0", default-features = false, features = ["future"] }
<<<<<<< HEAD
tokio = "1.28.0"
=======
tokio = "1.28.1"
>>>>>>> fc8ca4ba
<|MERGE_RESOLUTION|>--- conflicted
+++ resolved
@@ -11,8 +11,4 @@
 hashbrown = "0.13.2"
 log = "0.4.17"
 moka = { version = "0.11.0", default-features = false, features = ["future"] }
-<<<<<<< HEAD
-tokio = "1.28.0"
-=======
-tokio = "1.28.1"
->>>>>>> fc8ca4ba
+tokio = "1.28.1"