--- conflicted
+++ resolved
@@ -8,8 +8,4 @@
 anyhow = "1.0.71"
 chrono = "0.4.24"
 deadpool-redis = { version = "0.12.0", features = ["rt_tokio_1", "serde"] }
-<<<<<<< HEAD
-tokio = "1.28.0"
-=======
-tokio = "1.28.1"
->>>>>>> fc8ca4ba
+tokio = "1.28.1"